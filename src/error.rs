--- conflicted
+++ resolved
@@ -164,7 +164,6 @@
     }
 }
 
-<<<<<<< HEAD
 impl From<::std::io::Error> for Kind {
     #[inline]
     fn from(err: ::std::io::Error) -> Kind {
@@ -172,9 +171,7 @@
     }
 }
 
-=======
 #[doc(hidden)] // https://github.com/rust-lang/rust/issues/42323
->>>>>>> 9c258cc7
 impl<T> From<InternalFrom<T>> for Error
 where
     T: Into<Kind>,
