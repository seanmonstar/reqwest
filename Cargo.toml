--- conflicted
+++ resolved
@@ -1,11 +1,6 @@
 [package]
-<<<<<<< HEAD
 name = "zed-reqwest"
-version = "0.12.8-zed"
-=======
-name = "reqwest"
-version = "0.12.15"
->>>>>>> 34db7800
+version = "0.12.15-zed"
 description = "higher level HTTP client library"
 keywords = ["http", "request", "client"]
 categories = ["web-programming::http-client", "wasm"]
