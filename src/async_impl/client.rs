--- conflicted
+++ resolved
@@ -13,11 +13,7 @@
 };
 use http::uri::Scheme;
 use http::Uri;
-<<<<<<< HEAD
-use hyper::client::ResponseFuture as HyperResponseFuture;
-=======
-use hyper::client::{HttpConnector, ResponseFuture};
->>>>>>> 119366e9
+use hyper::client::{HttpConnector, ResponseFuture as HyperResponseFuture};
 #[cfg(feature = "native-tls-crate")]
 use native_tls_crate::TlsConnector;
 use pin_project_lite::pin_project;
@@ -30,17 +26,13 @@
 use super::request::{Request, RequestBuilder};
 use super::response::Response;
 use super::Body;
-<<<<<<< HEAD
 #[cfg(feature = "http3")]
 use crate::async_impl::h3_client::connect::H3Connector;
 #[cfg(feature = "http3")]
 use crate::async_impl::h3_client::dns::Resolver;
 #[cfg(feature = "http3")]
 use crate::async_impl::h3_client::{H3Client, H3ResponseFuture};
-use crate::connect::{Connector, HttpConnector};
-=======
 use crate::connect::Connector;
->>>>>>> 119366e9
 #[cfg(feature = "cookies")]
 use crate::cookie;
 #[cfg(feature = "trust-dns")]
@@ -144,8 +136,6 @@
     trust_dns: bool,
     error: Option<crate::Error>,
     https_only: bool,
-<<<<<<< HEAD
-    dns_overrides: HashMap<String, SocketAddr>,
     #[cfg(feature = "http3")]
     tls_enable_early_data: bool,
     #[cfg(feature = "http3")]
@@ -156,10 +146,8 @@
     quic_receive_window: Option<VarInt>,
     #[cfg(feature = "http3")]
     quic_send_window: Option<u64>,
-=======
     dns_overrides: HashMap<String, Vec<SocketAddr>>,
     dns_resolver: Option<Arc<dyn Resolve>>,
->>>>>>> 119366e9
 }
 
 impl Default for ClientBuilder {
@@ -229,7 +217,6 @@
                 cookie_store: None,
                 https_only: false,
                 dns_overrides: HashMap::new(),
-<<<<<<< HEAD
                 #[cfg(feature = "http3")]
                 tls_enable_early_data: false,
                 #[cfg(feature = "http3")]
@@ -240,9 +227,7 @@
                 quic_receive_window: None,
                 #[cfg(feature = "http3")]
                 quic_send_window: None,
-=======
                 dns_resolver: None,
->>>>>>> 119366e9
             },
         }
     }
@@ -276,47 +261,31 @@
                 headers.get(USER_AGENT).cloned()
             }
 
-<<<<<<< HEAD
             #[cfg(feature = "http3")]
-            let resolver;
-
-            let http = match config.trust_dns {
+            let h3_resolver = match config.trust_dns {
                 false => {
-                    #[cfg(feature = "http3")]
                     if config.dns_overrides.is_empty() {
-                        resolver = Resolver::new_gai();
+                        Resolver::new_gai()
                     } else {
-                        resolver = Resolver::new_gai_with_overrides(config.dns_overrides.clone())
-                    }
-
-                    if config.dns_overrides.is_empty() {
-                        HttpConnector::new_gai()
-                    } else {
-                        HttpConnector::new_gai_with_overrides(config.dns_overrides.clone())
+                        Resolver::new_gai_with_overrides(config.dns_overrides.clone())
                     }
                 }
                 #[cfg(feature = "trust-dns")]
                 true => {
-                    #[cfg(feature = "http3")]
                     if config.dns_overrides.is_empty() {
-                        resolver = Resolver::new_trust_dns()?;
+                        Resolver::new_trust_dns()?
                     } else {
-                        resolver =
-                            Resolver::new_trust_dns_with_overrides(config.dns_overrides.clone())?;
-                    }
-
-                    if config.dns_overrides.is_empty() {
-                        HttpConnector::new_trust_dns()?
-                    } else {
-                        HttpConnector::new_trust_dns_with_overrides(config.dns_overrides.clone())?
+                        Resolver::new_trust_dns_with_overrides(config.dns_overrides.clone())?
                     }
                 }
-=======
+                #[cfg(not(feature = "trust-dns"))]
+                true => unreachable!("trust-dns shouldn't be enabled unless the feature is"),
+            };
+
             let mut resolver: Arc<dyn Resolve> = match config.trust_dns {
                 false => Arc::new(GaiResolver::new()),
                 #[cfg(feature = "trust-dns")]
                 true => Arc::new(TrustDnsResolver::new().map_err(crate::error::builder)?),
->>>>>>> 119366e9
                 #[cfg(not(feature = "trust-dns"))]
                 true => unreachable!("trust-dns shouldn't be enabled unless the feature is"),
             };
@@ -566,7 +535,7 @@
                         }
 
                         h3_connector = Some(H3Connector::new(
-                            resolver,
+                            h3_resolver,
                             tls.clone(),
                             config.local_address,
                             transport_config,
