#[cfg(feature = "__tls")]
use http::header::HeaderValue;
use http::uri::{Authority, Scheme};
use http::Uri;
use hyper::client::connect::{Connected, Connection};
use hyper::service::Service;
#[cfg(feature = "native-tls-crate")]
use native_tls_crate::{TlsConnector, TlsConnectorBuilder};
use tokio::io::{AsyncRead, AsyncWrite, ReadBuf};

use pin_project_lite::pin_project;
use std::future::Future;
use std::io::{self, IoSlice};
use std::net::IpAddr;
use std::pin::Pin;
use std::sync::Arc;
use std::task::{Context, Poll};
use std::time::Duration;

#[cfg(feature = "default-tls")]
use self::native_tls_conn::NativeTlsConn;
#[cfg(feature = "__rustls")]
use self::rustls_tls_conn::RustlsTlsConn;
use crate::dns::DynResolver;
use crate::error::BoxError;
use crate::proxy::{Proxy, ProxyScheme};

pub(crate) type HttpConnector = hyper::client::HttpConnector<DynResolver>;

#[derive(Clone)]
pub(crate) struct Connector {
    inner: Inner,
    proxies: Arc<Vec<Proxy>>,
    verbose: verbose::Wrapper,
    timeout: Option<Duration>,
    #[cfg(feature = "__tls")]
    nodelay: bool,
    #[cfg(feature = "__tls")]
    user_agent: Option<HeaderValue>,
}

#[derive(Clone)]
enum Inner {
    #[cfg(not(feature = "__tls"))]
    Http(HttpConnector),
    #[cfg(feature = "default-tls")]
    DefaultTls(HttpConnector, TlsConnector),
    #[cfg(feature = "__rustls")]
    RustlsTls {
        http: HttpConnector,
        tls: Arc<rustls::ClientConfig>,
        tls_proxy: Arc<rustls::ClientConfig>,
    },
}

impl Connector {
    #[cfg(not(feature = "__tls"))]
    pub(crate) fn new<T>(
        mut http: HttpConnector,
        proxies: Arc<Vec<Proxy>>,
        local_addr: T,
        nodelay: bool,
    ) -> Connector
    where
        T: Into<Option<IpAddr>>,
    {
        http.set_local_address(local_addr.into());
        http.set_nodelay(nodelay);
        Connector {
            inner: Inner::Http(http),
            verbose: verbose::OFF,
            proxies,
            timeout: None,
        }
    }

    #[cfg(feature = "default-tls")]
    pub(crate) fn new_default_tls<T>(
        http: HttpConnector,
        tls: TlsConnectorBuilder,
        proxies: Arc<Vec<Proxy>>,
        user_agent: Option<HeaderValue>,
        local_addr: T,
        nodelay: bool,
    ) -> crate::Result<Connector>
    where
        T: Into<Option<IpAddr>>,
    {
        let tls = tls.build().map_err(crate::error::builder)?;
        Ok(Self::from_built_default_tls(
            http, tls, proxies, user_agent, local_addr, nodelay,
        ))
    }

    #[cfg(feature = "default-tls")]
    pub(crate) fn from_built_default_tls<T>(
        mut http: HttpConnector,
        tls: TlsConnector,
        proxies: Arc<Vec<Proxy>>,
        user_agent: Option<HeaderValue>,
        local_addr: T,
        nodelay: bool,
    ) -> Connector
    where
        T: Into<Option<IpAddr>>,
    {
        http.set_local_address(local_addr.into());
        http.enforce_http(false);

        Connector {
            inner: Inner::DefaultTls(http, tls),
            proxies,
            verbose: verbose::OFF,
            timeout: None,
            nodelay,
            user_agent,
        }
    }

    #[cfg(feature = "__rustls")]
    pub(crate) fn new_rustls_tls<T>(
        mut http: HttpConnector,
        tls: rustls::ClientConfig,
        proxies: Arc<Vec<Proxy>>,
        user_agent: Option<HeaderValue>,
        local_addr: T,
        nodelay: bool,
    ) -> Connector
    where
        T: Into<Option<IpAddr>>,
    {
        http.set_local_address(local_addr.into());
        http.enforce_http(false);

        let (tls, tls_proxy) = if proxies.is_empty() {
            let tls = Arc::new(tls);
            (tls.clone(), tls)
        } else {
            let mut tls_proxy = tls.clone();
            tls_proxy.alpn_protocols.clear();
            (Arc::new(tls), Arc::new(tls_proxy))
        };

        Connector {
            inner: Inner::RustlsTls {
                http,
                tls,
                tls_proxy,
            },
            proxies,
            verbose: verbose::OFF,
            timeout: None,
            nodelay,
            user_agent,
        }
    }

    pub(crate) fn set_timeout(&mut self, timeout: Option<Duration>) {
        self.timeout = timeout;
    }

    pub(crate) fn set_verbose(&mut self, enabled: bool) {
        self.verbose.0 = enabled;
    }

    #[cfg(feature = "socks")]
    async fn connect_socks(&self, dst: Uri, proxy: ProxyScheme) -> Result<Conn, BoxError> {
        let dns = match proxy {
            ProxyScheme::Socks5 {
                remote_dns: false, ..
            } => socks::DnsResolve::Local,
            ProxyScheme::Socks5 {
                remote_dns: true, ..
            } => socks::DnsResolve::Proxy,
            ProxyScheme::Http { .. } | ProxyScheme::Https { .. } => {
                unreachable!("connect_socks is only called for socks proxies");
            }
        };

        match &self.inner {
            #[cfg(feature = "default-tls")]
            Inner::DefaultTls(_http, tls) => {
                if dst.scheme() == Some(&Scheme::HTTPS) {
                    let host = dst.host().ok_or("no host in url")?.to_string();
                    let conn = socks::connect(proxy, dst, dns).await?;
                    let tls_connector = tokio_native_tls::TlsConnector::from(tls.clone());
                    let io = tls_connector.connect(&host, conn).await?;
                    return Ok(Conn {
                        inner: self.verbose.wrap(NativeTlsConn { inner: io }),
                        is_proxy: false,
                    });
                }
            }
            #[cfg(feature = "__rustls")]
            Inner::RustlsTls { tls_proxy, .. } => {
                if dst.scheme() == Some(&Scheme::HTTPS) {
                    use std::convert::TryFrom;
                    use tokio_rustls::TlsConnector as RustlsConnector;

                    let tls = tls_proxy.clone();
                    let host = dst.host().ok_or("no host in url")?.to_string();
                    let conn = socks::connect(proxy, dst, dns).await?;
                    let server_name = rustls::ServerName::try_from(host.as_str())
                        .map_err(|_| "Invalid Server Name")?;
                    let io = RustlsConnector::from(tls)
                        .connect(server_name, conn)
                        .await?;
                    return Ok(Conn {
                        inner: self.verbose.wrap(RustlsTlsConn { inner: io }),
                        is_proxy: false,
                    });
                }
            }
            #[cfg(not(feature = "__tls"))]
            Inner::Http(_) => (),
        }

        socks::connect(proxy, dst, dns).await.map(|tcp| Conn {
            inner: self.verbose.wrap(tcp),
            is_proxy: false,
        })
    }

    async fn connect_with_maybe_proxy(self, dst: Uri, is_proxy: bool) -> Result<Conn, BoxError> {
        match self.inner {
            #[cfg(not(feature = "__tls"))]
            Inner::Http(mut http) => {
                let io = http.call(dst).await?;
                Ok(Conn {
                    inner: self.verbose.wrap(io),
                    is_proxy,
                })
            }
            #[cfg(feature = "default-tls")]
            Inner::DefaultTls(http, tls) => {
                let mut http = http.clone();

                // Disable Nagle's algorithm for TLS handshake
                //
                // https://www.openssl.org/docs/man1.1.1/man3/SSL_connect.html#NOTES
                if !self.nodelay && (dst.scheme() == Some(&Scheme::HTTPS)) {
                    http.set_nodelay(true);
                }

                let tls_connector = tokio_native_tls::TlsConnector::from(tls.clone());
                let mut http = hyper_tls::HttpsConnector::from((http, tls_connector));
                let io = http.call(dst).await?;

                if let hyper_tls::MaybeHttpsStream::Https(stream) = io {
                    if !self.nodelay {
                        stream.get_ref().get_ref().get_ref().set_nodelay(false)?;
                    }
                    Ok(Conn {
                        inner: self.verbose.wrap(NativeTlsConn { inner: stream }),
                        is_proxy,
                    })
                } else {
                    Ok(Conn {
                        inner: self.verbose.wrap(io),
                        is_proxy,
                    })
                }
            }
            #[cfg(feature = "__rustls")]
            Inner::RustlsTls { http, tls, .. } => {
                let mut http = http.clone();

                // Disable Nagle's algorithm for TLS handshake
                //
                // https://www.openssl.org/docs/man1.1.1/man3/SSL_connect.html#NOTES
                if !self.nodelay && (dst.scheme() == Some(&Scheme::HTTPS)) {
                    http.set_nodelay(true);
                }

                let mut http = hyper_rustls::HttpsConnector::from((http, tls.clone()));
                let io = http.call(dst).await?;

                if let hyper_rustls::MaybeHttpsStream::Https(stream) = io {
                    if !self.nodelay {
                        let (io, _) = stream.get_ref();
                        io.set_nodelay(false)?;
                    }
                    Ok(Conn {
                        inner: self.verbose.wrap(RustlsTlsConn { inner: stream }),
                        is_proxy,
                    })
                } else {
                    Ok(Conn {
                        inner: self.verbose.wrap(io),
                        is_proxy,
                    })
                }
            }
        }
    }

    async fn connect_via_proxy(
        self,
        dst: Uri,
        proxy_scheme: ProxyScheme,
    ) -> Result<Conn, BoxError> {
        log::debug!("proxy({:?}) intercepts '{:?}'", proxy_scheme, dst);

        let (proxy_dst, _auth) = match proxy_scheme {
            ProxyScheme::Http { host, auth } => (into_uri(Scheme::HTTP, host), auth),
            ProxyScheme::Https { host, auth } => (into_uri(Scheme::HTTPS, host), auth),
            #[cfg(feature = "socks")]
            ProxyScheme::Socks5 { .. } => return self.connect_socks(dst, proxy_scheme).await,
        };

        #[cfg(feature = "__tls")]
        let auth = _auth;

        match &self.inner {
            #[cfg(feature = "default-tls")]
            Inner::DefaultTls(http, tls) => {
                if dst.scheme() == Some(&Scheme::HTTPS) {
                    let host = dst.host().to_owned();
                    let port = dst.port().map(|p| p.as_u16()).unwrap_or(443);
                    let http = http.clone();
                    let tls_connector = tokio_native_tls::TlsConnector::from(tls.clone());
                    let mut http = hyper_tls::HttpsConnector::from((http, tls_connector));
                    let conn = http.call(proxy_dst).await?;
                    log::trace!("tunneling HTTPS over proxy");
                    let tunneled = tunnel(
                        conn,
                        host.ok_or("no host in url")?.to_string(),
                        port,
                        self.user_agent.clone(),
                        auth,
                    )
                    .await?;
                    let tls_connector = tokio_native_tls::TlsConnector::from(tls.clone());
                    let io = tls_connector
                        .connect(host.ok_or("no host in url")?, tunneled)
                        .await?;
                    return Ok(Conn {
                        inner: self.verbose.wrap(NativeTlsConn { inner: io }),
                        is_proxy: false,
                    });
                }
            }
            #[cfg(feature = "__rustls")]
            Inner::RustlsTls {
                http,
                tls,
                tls_proxy,
            } => {
                if dst.scheme() == Some(&Scheme::HTTPS) {
                    use rustls::ServerName;
                    use std::convert::TryFrom;
                    use tokio_rustls::TlsConnector as RustlsConnector;

                    let host = dst.host().ok_or("no host in url")?.to_string();
                    let port = dst.port().map(|r| r.as_u16()).unwrap_or(443);
                    let http = http.clone();
                    let mut http = hyper_rustls::HttpsConnector::from((http, tls_proxy.clone()));
                    let tls = tls.clone();
                    let conn = http.call(proxy_dst).await?;
                    log::trace!("tunneling HTTPS over proxy");
                    let maybe_server_name =
                        ServerName::try_from(host.as_str()).map_err(|_| "Invalid Server Name");
                    let tunneled = tunnel(conn, host, port, self.user_agent.clone(), auth).await?;
                    let server_name = maybe_server_name?;
                    let io = RustlsConnector::from(tls)
                        .connect(server_name, tunneled)
                        .await?;

                    return Ok(Conn {
                        inner: self.verbose.wrap(RustlsTlsConn { inner: io }),
                        is_proxy: false,
                    });
                }
            }
            #[cfg(not(feature = "__tls"))]
            Inner::Http(_) => (),
        }

        self.connect_with_maybe_proxy(proxy_dst, true).await
    }

    pub fn set_keepalive(&mut self, dur: Option<Duration>) {
        match &mut self.inner {
            #[cfg(feature = "default-tls")]
            Inner::DefaultTls(http, _tls) => http.set_keepalive(dur),
            #[cfg(feature = "__rustls")]
            Inner::RustlsTls { http, .. } => http.set_keepalive(dur),
            #[cfg(not(feature = "__tls"))]
            Inner::Http(http) => http.set_keepalive(dur),
        }
    }
}

fn into_uri(scheme: Scheme, host: Authority) -> Uri {
    // TODO: Should the `http` crate get `From<(Scheme, Authority)> for Uri`?
    http::Uri::builder()
        .scheme(scheme)
        .authority(host)
        .path_and_query(http::uri::PathAndQuery::from_static("/"))
        .build()
        .expect("scheme and authority is valid Uri")
}

async fn with_timeout<T, F>(f: F, timeout: Option<Duration>) -> Result<T, BoxError>
where
    F: Future<Output = Result<T, BoxError>>,
{
    if let Some(to) = timeout {
        match tokio::time::timeout(to, f).await {
            Err(_elapsed) => Err(Box::new(crate::error::TimedOut) as BoxError),
            Ok(Ok(try_res)) => Ok(try_res),
            Ok(Err(e)) => Err(e),
        }
    } else {
        f.await
    }
}

impl Service<Uri> for Connector {
    type Response = Conn;
    type Error = BoxError;
    type Future = Connecting;

    fn poll_ready(&mut self, _cx: &mut Context<'_>) -> Poll<Result<(), Self::Error>> {
        Poll::Ready(Ok(()))
    }

    fn call(&mut self, dst: Uri) -> Self::Future {
        log::debug!("starting new connection: {:?}", dst);
        let timeout = self.timeout;
        for prox in self.proxies.iter() {
            if let Some(proxy_scheme) = prox.intercept(&dst) {
                return Box::pin(with_timeout(
                    self.clone().connect_via_proxy(dst, proxy_scheme),
                    timeout,
                ));
            }
        }

        Box::pin(with_timeout(
            self.clone().connect_with_maybe_proxy(dst, false),
            timeout,
        ))
    }
}

pub(crate) trait AsyncConn:
    AsyncRead + AsyncWrite + Connection + Send + Sync + Unpin + 'static
{
}

impl<T: AsyncRead + AsyncWrite + Connection + Send + Sync + Unpin + 'static> AsyncConn for T {}

type BoxConn = Box<dyn AsyncConn>;

pin_project! {
    /// Note: the `is_proxy` member means *is plain text HTTP proxy*.
    /// This tells hyper whether the URI should be written in
    /// * origin-form (`GET /just/a/path HTTP/1.1`), when `is_proxy == false`, or
    /// * absolute-form (`GET http://foo.bar/and/a/path HTTP/1.1`), otherwise.
    pub(crate) struct Conn {
        #[pin]
        inner: BoxConn,
        is_proxy: bool,
    }
}

impl Connection for Conn {
    fn connected(&self) -> Connected {
        self.inner.connected().proxy(self.is_proxy)
    }
}

impl AsyncRead for Conn {
    fn poll_read(
        self: Pin<&mut Self>,
        cx: &mut Context,
        buf: &mut ReadBuf<'_>,
    ) -> Poll<io::Result<()>> {
        let this = self.project();
        AsyncRead::poll_read(this.inner, cx, buf)
    }
}

impl AsyncWrite for Conn {
    fn poll_write(
        self: Pin<&mut Self>,
        cx: &mut Context,
        buf: &[u8],
    ) -> Poll<Result<usize, io::Error>> {
        let this = self.project();
        AsyncWrite::poll_write(this.inner, cx, buf)
    }

    fn poll_write_vectored(
        self: Pin<&mut Self>,
        cx: &mut Context<'_>,
        bufs: &[IoSlice<'_>],
    ) -> Poll<Result<usize, io::Error>> {
        let this = self.project();
        AsyncWrite::poll_write_vectored(this.inner, cx, bufs)
    }

    fn is_write_vectored(&self) -> bool {
        self.inner.is_write_vectored()
    }

    fn poll_flush(self: Pin<&mut Self>, cx: &mut Context) -> Poll<Result<(), io::Error>> {
        let this = self.project();
        AsyncWrite::poll_flush(this.inner, cx)
    }

    fn poll_shutdown(self: Pin<&mut Self>, cx: &mut Context) -> Poll<Result<(), io::Error>> {
        let this = self.project();
        AsyncWrite::poll_shutdown(this.inner, cx)
    }
}

pub(crate) type Connecting = Pin<Box<dyn Future<Output = Result<Conn, BoxError>> + Send>>;

#[cfg(feature = "__tls")]
async fn tunnel<T>(
    mut conn: T,
    host: String,
    port: u16,
    user_agent: Option<HeaderValue>,
    auth: Option<HeaderValue>,
) -> Result<T, BoxError>
where
    T: AsyncRead + AsyncWrite + Unpin,
{
    use tokio::io::{AsyncReadExt, AsyncWriteExt};

    let mut buf = format!(
        "\
         CONNECT {0}:{1} HTTP/1.1\r\n\
         Host: {0}:{1}\r\n\
         ",
        host, port
    )
    .into_bytes();

    // user-agent
    if let Some(user_agent) = user_agent {
        buf.extend_from_slice(b"User-Agent: ");
        buf.extend_from_slice(user_agent.as_bytes());
        buf.extend_from_slice(b"\r\n");
    }

    // proxy-authorization
    if let Some(value) = auth {
        log::debug!("tunnel to {}:{} using basic auth", host, port);
        buf.extend_from_slice(b"Proxy-Authorization: ");
        buf.extend_from_slice(value.as_bytes());
        buf.extend_from_slice(b"\r\n");
    }

    // headers end
    buf.extend_from_slice(b"\r\n");

    conn.write_all(&buf).await?;

    let mut buf = [0; 8192];
    let mut pos = 0;

    loop {
        let n = conn.read(&mut buf[pos..]).await?;

        if n == 0 {
            return Err(tunnel_eof());
        }
        pos += n;

        let recvd = &buf[..pos];
        if recvd.starts_with(b"HTTP/1.1 200") || recvd.starts_with(b"HTTP/1.0 200") {
            if recvd.ends_with(b"\r\n\r\n") {
                return Ok(conn);
            }
            if pos == buf.len() {
                return Err("proxy headers too long for tunnel".into());
            }
        // else read more
        } else if recvd.starts_with(b"HTTP/1.1 407") {
            return Err("proxy authentication required".into());
        } else {
            return Err("unsuccessful tunnel".into());
        }
    }
}

#[cfg(feature = "__tls")]
fn tunnel_eof() -> BoxError {
    "unexpected eof while tunneling".into()
}

#[cfg(feature = "default-tls")]
mod native_tls_conn {
    use hyper::client::connect::{Connected, Connection};
    use pin_project_lite::pin_project;
    use std::{
        io::{self, IoSlice},
        pin::Pin,
        task::{Context, Poll},
    };
    use tokio::io::{AsyncRead, AsyncWrite, ReadBuf};
    use tokio_native_tls::TlsStream;

    pin_project! {
        pub(super) struct NativeTlsConn<T> {
            #[pin] pub(super) inner: TlsStream<T>,
        }
    }

    impl<T: Connection + AsyncRead + AsyncWrite + Unpin> Connection for NativeTlsConn<T> {
        #[cfg(feature = "native-tls-alpn")]
        fn connected(&self) -> Connected {
            match self.inner.get_ref().negotiated_alpn().ok() {
                Some(Some(alpn_protocol)) if alpn_protocol == b"h2" => self
                    .inner
                    .get_ref()
                    .get_ref()
                    .get_ref()
                    .connected()
                    .negotiated_h2(),
                _ => self.inner.get_ref().get_ref().get_ref().connected(),
            }
        }

        #[cfg(not(feature = "native-tls-alpn"))]
        fn connected(&self) -> Connected {
            self.inner.get_ref().get_ref().get_ref().connected()
        }
    }

    impl<T: AsyncRead + AsyncWrite + Unpin> AsyncRead for NativeTlsConn<T> {
        fn poll_read(
            self: Pin<&mut Self>,
            cx: &mut Context,
            buf: &mut ReadBuf<'_>,
        ) -> Poll<tokio::io::Result<()>> {
            let this = self.project();
            AsyncRead::poll_read(this.inner, cx, buf)
        }
    }

    impl<T: AsyncRead + AsyncWrite + Unpin> AsyncWrite for NativeTlsConn<T> {
        fn poll_write(
            self: Pin<&mut Self>,
            cx: &mut Context,
            buf: &[u8],
        ) -> Poll<Result<usize, tokio::io::Error>> {
            let this = self.project();
            AsyncWrite::poll_write(this.inner, cx, buf)
        }

        fn poll_write_vectored(
            self: Pin<&mut Self>,
            cx: &mut Context<'_>,
            bufs: &[IoSlice<'_>],
        ) -> Poll<Result<usize, io::Error>> {
            let this = self.project();
            AsyncWrite::poll_write_vectored(this.inner, cx, bufs)
        }

        fn is_write_vectored(&self) -> bool {
            self.inner.is_write_vectored()
        }

        fn poll_flush(
            self: Pin<&mut Self>,
            cx: &mut Context,
        ) -> Poll<Result<(), tokio::io::Error>> {
            let this = self.project();
            AsyncWrite::poll_flush(this.inner, cx)
        }

        fn poll_shutdown(
            self: Pin<&mut Self>,
            cx: &mut Context,
        ) -> Poll<Result<(), tokio::io::Error>> {
            let this = self.project();
            AsyncWrite::poll_shutdown(this.inner, cx)
        }
    }
}

#[cfg(feature = "__rustls")]
mod rustls_tls_conn {
    use hyper::client::connect::{Connected, Connection};
    use pin_project_lite::pin_project;
    use std::{
        io::{self, IoSlice},
        pin::Pin,
        task::{Context, Poll},
    };
    use tokio::io::{AsyncRead, AsyncWrite, ReadBuf};
    use tokio_rustls::client::TlsStream;

    pin_project! {
        pub(super) struct RustlsTlsConn<T> {
            #[pin] pub(super) inner: TlsStream<T>,
        }
    }

    impl<T: Connection + AsyncRead + AsyncWrite + Unpin> Connection for RustlsTlsConn<T> {
        fn connected(&self) -> Connected {
            if self.inner.get_ref().1.alpn_protocol() == Some(b"h2") {
                self.inner.get_ref().0.connected().negotiated_h2()
            } else {
                self.inner.get_ref().0.connected()
            }
        }
    }

    impl<T: AsyncRead + AsyncWrite + Unpin> AsyncRead for RustlsTlsConn<T> {
        fn poll_read(
            self: Pin<&mut Self>,
            cx: &mut Context,
            buf: &mut ReadBuf<'_>,
        ) -> Poll<tokio::io::Result<()>> {
            let this = self.project();
            AsyncRead::poll_read(this.inner, cx, buf)
        }
    }

    impl<T: AsyncRead + AsyncWrite + Unpin> AsyncWrite for RustlsTlsConn<T> {
        fn poll_write(
            self: Pin<&mut Self>,
            cx: &mut Context,
            buf: &[u8],
        ) -> Poll<Result<usize, tokio::io::Error>> {
            let this = self.project();
            AsyncWrite::poll_write(this.inner, cx, buf)
        }

        fn poll_write_vectored(
            self: Pin<&mut Self>,
            cx: &mut Context<'_>,
            bufs: &[IoSlice<'_>],
        ) -> Poll<Result<usize, io::Error>> {
            let this = self.project();
            AsyncWrite::poll_write_vectored(this.inner, cx, bufs)
        }

        fn is_write_vectored(&self) -> bool {
            self.inner.is_write_vectored()
        }

        fn poll_flush(
            self: Pin<&mut Self>,
            cx: &mut Context,
        ) -> Poll<Result<(), tokio::io::Error>> {
            let this = self.project();
            AsyncWrite::poll_flush(this.inner, cx)
        }

        fn poll_shutdown(
            self: Pin<&mut Self>,
            cx: &mut Context,
        ) -> Poll<Result<(), tokio::io::Error>> {
            let this = self.project();
            AsyncWrite::poll_shutdown(this.inner, cx)
        }
    }
}

#[cfg(feature = "socks")]
mod socks {
    use std::io;
    use std::net::ToSocketAddrs;

    use http::Uri;
    use tokio::net::TcpStream;
    use tokio_socks::tcp::Socks5Stream;

    use super::{BoxError, Scheme};
    use crate::proxy::ProxyScheme;

    pub(super) enum DnsResolve {
        Local,
        Proxy,
    }

    pub(super) async fn connect(
        proxy: ProxyScheme,
        dst: Uri,
        dns: DnsResolve,
    ) -> Result<TcpStream, BoxError> {
        let https = dst.scheme() == Some(&Scheme::HTTPS);
        let original_host = dst
            .host()
            .ok_or(io::Error::new(io::ErrorKind::Other, "no host in url"))?;
        let mut host = original_host.to_owned();
        let port = match dst.port() {
            Some(p) => p.as_u16(),
            None if https => 443u16,
            _ => 80u16,
        };

        if let DnsResolve::Local = dns {
            let maybe_new_target = (host.as_str(), port).to_socket_addrs()?.next();
            if let Some(new_target) = maybe_new_target {
                host = new_target.ip().to_string();
            }
        }

        let (socket_addr, auth) = match proxy {
            ProxyScheme::Socks5 { addr, auth, .. } => (addr, auth),
            _ => unreachable!(),
        };

        // Get a Tokio TcpStream
        let stream = if let Some((username, password)) = auth {
            Socks5Stream::connect_with_password(
                socket_addr,
                (host.as_str(), port),
                &username,
                &password,
            )
            .await
            .map_err(|e| format!("socks connect error: {}", e))?
        } else {
            Socks5Stream::connect(socket_addr, (host.as_str(), port))
                .await
                .map_err(|e| format!("socks connect error: {}", e))?
        };

        Ok(stream.into_inner())
    }
}

<<<<<<< HEAD
pub(crate) mod itertools {
    pub(crate) enum Either<A, B> {
        Left(A),
        Right(B),
    }

    impl<A, B> Iterator for Either<A, B>
    where
        A: Iterator,
        B: Iterator<Item = <A as Iterator>::Item>,
    {
        type Item = <A as Iterator>::Item;

        fn next(&mut self) -> Option<Self::Item> {
            match self {
                Either::Left(a) => a.next(),
                Either::Right(b) => b.next(),
            }
        }
    }
}

pin_project! {
    pub(crate) struct WrappedResolverFuture<Fut> {
        #[pin]
        fut: Fut,
    }
}

impl<Fut, FutOutput, FutError> std::future::Future for WrappedResolverFuture<Fut>
where
    Fut: std::future::Future<Output = Result<FutOutput, FutError>>,
    FutOutput: Iterator<Item = SocketAddr>,
{
    type Output = Result<itertools::Either<FutOutput, std::iter::Once<SocketAddr>>, FutError>;

    fn poll(self: Pin<&mut Self>, cx: &mut Context<'_>) -> Poll<Self::Output> {
        let this = self.project();
        this.fut
            .poll(cx)
            .map(|result| result.map(itertools::Either::Left))
    }
}

#[derive(Clone)]
pub(crate) struct DnsResolverWithOverrides<Resolver>
where
    Resolver: Clone,
{
    dns_resolver: Resolver,
    overrides: Arc<HashMap<String, SocketAddr>>,
}

impl<Resolver: Clone> DnsResolverWithOverrides<Resolver> {
    pub(crate) fn new(dns_resolver: Resolver, overrides: HashMap<String, SocketAddr>) -> Self {
        DnsResolverWithOverrides {
            dns_resolver,
            overrides: Arc::new(overrides),
        }
    }
}

impl<Resolver, Iter> Service<Name> for DnsResolverWithOverrides<Resolver>
where
    Resolver: Service<Name, Response = Iter> + Clone,
    Iter: Iterator<Item = SocketAddr>,
{
    type Response = itertools::Either<Iter, std::iter::Once<SocketAddr>>;
    type Error = <Resolver as Service<Name>>::Error;
    type Future = Either<
        WrappedResolverFuture<<Resolver as Service<Name>>::Future>,
        futures_util::future::Ready<
            Result<itertools::Either<Iter, std::iter::Once<SocketAddr>>, Self::Error>,
        >,
    >;

    fn poll_ready(&mut self, cx: &mut Context<'_>) -> Poll<Result<(), Self::Error>> {
        self.dns_resolver.poll_ready(cx)
    }

    fn call(&mut self, name: Name) -> Self::Future {
        match self.overrides.get(name.as_str()) {
            Some(dest) => {
                let fut = futures_util::future::ready(Ok(itertools::Either::Right(
                    std::iter::once(dest.to_owned()),
                )));
                Either::Right(fut)
            }
            None => {
                let resolver_fut = self.dns_resolver.call(name);
                let y = WrappedResolverFuture { fut: resolver_fut };
                Either::Left(y)
            }
        }
    }
}

=======
>>>>>>> 119366e9
mod verbose {
    use hyper::client::connect::{Connected, Connection};
    use std::cmp::min;
    use std::fmt;
    use std::io::{self, IoSlice};
    use std::pin::Pin;
    use std::task::{Context, Poll};
    use tokio::io::{AsyncRead, AsyncWrite, ReadBuf};

    pub(super) const OFF: Wrapper = Wrapper(false);

    #[derive(Clone, Copy)]
    pub(super) struct Wrapper(pub(super) bool);

    impl Wrapper {
        pub(super) fn wrap<T: super::AsyncConn>(&self, conn: T) -> super::BoxConn {
            if self.0 && log::log_enabled!(log::Level::Trace) {
                Box::new(Verbose {
                    // truncate is fine
                    id: crate::util::fast_random() as u32,
                    inner: conn,
                })
            } else {
                Box::new(conn)
            }
        }
    }

    struct Verbose<T> {
        id: u32,
        inner: T,
    }

    impl<T: Connection + AsyncRead + AsyncWrite + Unpin> Connection for Verbose<T> {
        fn connected(&self) -> Connected {
            self.inner.connected()
        }
    }

    impl<T: AsyncRead + AsyncWrite + Unpin> AsyncRead for Verbose<T> {
        fn poll_read(
            mut self: Pin<&mut Self>,
            cx: &mut Context,
            buf: &mut ReadBuf<'_>,
        ) -> Poll<std::io::Result<()>> {
            match Pin::new(&mut self.inner).poll_read(cx, buf) {
                Poll::Ready(Ok(())) => {
                    log::trace!("{:08x} read: {:?}", self.id, Escape(buf.filled()));
                    Poll::Ready(Ok(()))
                }
                Poll::Ready(Err(e)) => Poll::Ready(Err(e)),
                Poll::Pending => Poll::Pending,
            }
        }
    }

    impl<T: AsyncRead + AsyncWrite + Unpin> AsyncWrite for Verbose<T> {
        fn poll_write(
            mut self: Pin<&mut Self>,
            cx: &mut Context,
            buf: &[u8],
        ) -> Poll<Result<usize, std::io::Error>> {
            match Pin::new(&mut self.inner).poll_write(cx, buf) {
                Poll::Ready(Ok(n)) => {
                    log::trace!("{:08x} write: {:?}", self.id, Escape(&buf[..n]));
                    Poll::Ready(Ok(n))
                }
                Poll::Ready(Err(e)) => Poll::Ready(Err(e)),
                Poll::Pending => Poll::Pending,
            }
        }

        fn poll_write_vectored(
            mut self: Pin<&mut Self>,
            cx: &mut Context<'_>,
            bufs: &[IoSlice<'_>],
        ) -> Poll<Result<usize, io::Error>> {
            match Pin::new(&mut self.inner).poll_write_vectored(cx, bufs) {
                Poll::Ready(Ok(nwritten)) => {
                    log::trace!(
                        "{:08x} write (vectored): {:?}",
                        self.id,
                        Vectored { bufs, nwritten }
                    );
                    Poll::Ready(Ok(nwritten))
                }
                Poll::Ready(Err(e)) => Poll::Ready(Err(e)),
                Poll::Pending => Poll::Pending,
            }
        }

        fn is_write_vectored(&self) -> bool {
            self.inner.is_write_vectored()
        }

        fn poll_flush(
            mut self: Pin<&mut Self>,
            cx: &mut Context,
        ) -> Poll<Result<(), std::io::Error>> {
            Pin::new(&mut self.inner).poll_flush(cx)
        }

        fn poll_shutdown(
            mut self: Pin<&mut Self>,
            cx: &mut Context,
        ) -> Poll<Result<(), std::io::Error>> {
            Pin::new(&mut self.inner).poll_shutdown(cx)
        }
    }

    struct Escape<'a>(&'a [u8]);

    impl fmt::Debug for Escape<'_> {
        fn fmt(&self, f: &mut fmt::Formatter<'_>) -> fmt::Result {
            write!(f, "b\"")?;
            for &c in self.0 {
                // https://doc.rust-lang.org/reference.html#byte-escapes
                if c == b'\n' {
                    write!(f, "\\n")?;
                } else if c == b'\r' {
                    write!(f, "\\r")?;
                } else if c == b'\t' {
                    write!(f, "\\t")?;
                } else if c == b'\\' || c == b'"' {
                    write!(f, "\\{}", c as char)?;
                } else if c == b'\0' {
                    write!(f, "\\0")?;
                // ASCII printable
                } else if c >= 0x20 && c < 0x7f {
                    write!(f, "{}", c as char)?;
                } else {
                    write!(f, "\\x{:02x}", c)?;
                }
            }
            write!(f, "\"")?;
            Ok(())
        }
    }

    struct Vectored<'a, 'b> {
        bufs: &'a [IoSlice<'b>],
        nwritten: usize,
    }

    impl fmt::Debug for Vectored<'_, '_> {
        fn fmt(&self, f: &mut fmt::Formatter) -> fmt::Result {
            let mut left = self.nwritten;
            for buf in self.bufs.iter() {
                if left == 0 {
                    break;
                }
                let n = min(left, buf.len());
                Escape(&buf[..n]).fmt(f)?;
                left -= n;
            }
            Ok(())
        }
    }
}

#[cfg(feature = "__tls")]
#[cfg(test)]
mod tests {
    use super::tunnel;
    use crate::proxy;
    use std::io::{Read, Write};
    use std::net::TcpListener;
    use std::thread;
    use tokio::net::TcpStream;
    use tokio::runtime;

    static TUNNEL_UA: &str = "tunnel-test/x.y";
    static TUNNEL_OK: &[u8] = b"\
        HTTP/1.1 200 OK\r\n\
        \r\n\
    ";

    macro_rules! mock_tunnel {
        () => {{
            mock_tunnel!(TUNNEL_OK)
        }};
        ($write:expr) => {{
            mock_tunnel!($write, "")
        }};
        ($write:expr, $auth:expr) => {{
            let listener = TcpListener::bind("127.0.0.1:0").unwrap();
            let addr = listener.local_addr().unwrap();
            let connect_expected = format!(
                "\
                 CONNECT {0}:{1} HTTP/1.1\r\n\
                 Host: {0}:{1}\r\n\
                 User-Agent: {2}\r\n\
                 {3}\
                 \r\n\
                 ",
                addr.ip(),
                addr.port(),
                TUNNEL_UA,
                $auth
            )
            .into_bytes();

            thread::spawn(move || {
                let (mut sock, _) = listener.accept().unwrap();
                let mut buf = [0u8; 4096];
                let n = sock.read(&mut buf).unwrap();
                assert_eq!(&buf[..n], &connect_expected[..]);

                sock.write_all($write).unwrap();
            });
            addr
        }};
    }

    fn ua() -> Option<http::header::HeaderValue> {
        Some(http::header::HeaderValue::from_static(TUNNEL_UA))
    }

    #[test]
    fn test_tunnel() {
        let addr = mock_tunnel!();

        let rt = runtime::Builder::new_current_thread()
            .enable_all()
            .build()
            .expect("new rt");
        let f = async move {
            let tcp = TcpStream::connect(&addr).await?;
            let host = addr.ip().to_string();
            let port = addr.port();
            tunnel(tcp, host, port, ua(), None).await
        };

        rt.block_on(f).unwrap();
    }

    #[test]
    fn test_tunnel_eof() {
        let addr = mock_tunnel!(b"HTTP/1.1 200 OK");

        let rt = runtime::Builder::new_current_thread()
            .enable_all()
            .build()
            .expect("new rt");
        let f = async move {
            let tcp = TcpStream::connect(&addr).await?;
            let host = addr.ip().to_string();
            let port = addr.port();
            tunnel(tcp, host, port, ua(), None).await
        };

        rt.block_on(f).unwrap_err();
    }

    #[test]
    fn test_tunnel_non_http_response() {
        let addr = mock_tunnel!(b"foo bar baz hallo");

        let rt = runtime::Builder::new_current_thread()
            .enable_all()
            .build()
            .expect("new rt");
        let f = async move {
            let tcp = TcpStream::connect(&addr).await?;
            let host = addr.ip().to_string();
            let port = addr.port();
            tunnel(tcp, host, port, ua(), None).await
        };

        rt.block_on(f).unwrap_err();
    }

    #[test]
    fn test_tunnel_proxy_unauthorized() {
        let addr = mock_tunnel!(
            b"\
            HTTP/1.1 407 Proxy Authentication Required\r\n\
            Proxy-Authenticate: Basic realm=\"nope\"\r\n\
            \r\n\
        "
        );

        let rt = runtime::Builder::new_current_thread()
            .enable_all()
            .build()
            .expect("new rt");
        let f = async move {
            let tcp = TcpStream::connect(&addr).await?;
            let host = addr.ip().to_string();
            let port = addr.port();
            tunnel(tcp, host, port, ua(), None).await
        };

        let error = rt.block_on(f).unwrap_err();
        assert_eq!(error.to_string(), "proxy authentication required");
    }

    #[test]
    fn test_tunnel_basic_auth() {
        let addr = mock_tunnel!(
            TUNNEL_OK,
            "Proxy-Authorization: Basic QWxhZGRpbjpvcGVuIHNlc2FtZQ==\r\n"
        );

        let rt = runtime::Builder::new_current_thread()
            .enable_all()
            .build()
            .expect("new rt");
        let f = async move {
            let tcp = TcpStream::connect(&addr).await?;
            let host = addr.ip().to_string();
            let port = addr.port();
            tunnel(
                tcp,
                host,
                port,
                ua(),
                Some(proxy::encode_basic_auth("Aladdin", "open sesame")),
            )
            .await
        };

        rt.block_on(f).unwrap();
    }
}<|MERGE_RESOLUTION|>--- conflicted
+++ resolved
@@ -829,106 +829,6 @@
     }
 }
 
-<<<<<<< HEAD
-pub(crate) mod itertools {
-    pub(crate) enum Either<A, B> {
-        Left(A),
-        Right(B),
-    }
-
-    impl<A, B> Iterator for Either<A, B>
-    where
-        A: Iterator,
-        B: Iterator<Item = <A as Iterator>::Item>,
-    {
-        type Item = <A as Iterator>::Item;
-
-        fn next(&mut self) -> Option<Self::Item> {
-            match self {
-                Either::Left(a) => a.next(),
-                Either::Right(b) => b.next(),
-            }
-        }
-    }
-}
-
-pin_project! {
-    pub(crate) struct WrappedResolverFuture<Fut> {
-        #[pin]
-        fut: Fut,
-    }
-}
-
-impl<Fut, FutOutput, FutError> std::future::Future for WrappedResolverFuture<Fut>
-where
-    Fut: std::future::Future<Output = Result<FutOutput, FutError>>,
-    FutOutput: Iterator<Item = SocketAddr>,
-{
-    type Output = Result<itertools::Either<FutOutput, std::iter::Once<SocketAddr>>, FutError>;
-
-    fn poll(self: Pin<&mut Self>, cx: &mut Context<'_>) -> Poll<Self::Output> {
-        let this = self.project();
-        this.fut
-            .poll(cx)
-            .map(|result| result.map(itertools::Either::Left))
-    }
-}
-
-#[derive(Clone)]
-pub(crate) struct DnsResolverWithOverrides<Resolver>
-where
-    Resolver: Clone,
-{
-    dns_resolver: Resolver,
-    overrides: Arc<HashMap<String, SocketAddr>>,
-}
-
-impl<Resolver: Clone> DnsResolverWithOverrides<Resolver> {
-    pub(crate) fn new(dns_resolver: Resolver, overrides: HashMap<String, SocketAddr>) -> Self {
-        DnsResolverWithOverrides {
-            dns_resolver,
-            overrides: Arc::new(overrides),
-        }
-    }
-}
-
-impl<Resolver, Iter> Service<Name> for DnsResolverWithOverrides<Resolver>
-where
-    Resolver: Service<Name, Response = Iter> + Clone,
-    Iter: Iterator<Item = SocketAddr>,
-{
-    type Response = itertools::Either<Iter, std::iter::Once<SocketAddr>>;
-    type Error = <Resolver as Service<Name>>::Error;
-    type Future = Either<
-        WrappedResolverFuture<<Resolver as Service<Name>>::Future>,
-        futures_util::future::Ready<
-            Result<itertools::Either<Iter, std::iter::Once<SocketAddr>>, Self::Error>,
-        >,
-    >;
-
-    fn poll_ready(&mut self, cx: &mut Context<'_>) -> Poll<Result<(), Self::Error>> {
-        self.dns_resolver.poll_ready(cx)
-    }
-
-    fn call(&mut self, name: Name) -> Self::Future {
-        match self.overrides.get(name.as_str()) {
-            Some(dest) => {
-                let fut = futures_util::future::ready(Ok(itertools::Either::Right(
-                    std::iter::once(dest.to_owned()),
-                )));
-                Either::Right(fut)
-            }
-            None => {
-                let resolver_fut = self.dns_resolver.call(name);
-                let y = WrappedResolverFuture { fut: resolver_fut };
-                Either::Left(y)
-            }
-        }
-    }
-}
-
-=======
->>>>>>> 119366e9
 mod verbose {
     use hyper::client::connect::{Connected, Connection};
     use std::cmp::min;
