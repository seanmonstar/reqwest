//! multipart/form-data
use std::borrow::Cow;
use std::fmt;

use mime_guess::Mime;
use url::percent_encoding::{self, EncodeSet, PATH_SEGMENT_ENCODE_SET};
use uuid::Uuid;
use http::HeaderMap;

use futures::{Stream, StreamExt};

use super::{Body, Chunk};

/// An async multipart/form-data request.
pub struct Form {
    inner: FormParts<Part>,
}

/// A field in a multipart form.
pub struct Part {
    meta: PartMetadata,
    value: Body,
}

pub(crate) struct FormParts<P> {
    pub(crate) boundary: String,
    pub(crate) computed_headers: Vec<Vec<u8>>,
    pub(crate) fields: Vec<(Cow<'static, str>, P)>,
    pub(crate) percent_encoding: PercentEncoding,
}

pub(crate) struct PartMetadata {
    mime: Option<Mime>,
    file_name: Option<Cow<'static, str>>,
    pub(crate) headers: HeaderMap,
}

pub(crate) trait PartProps {
    fn value_len(&self) -> Option<u64>;
    fn metadata(&self) -> &PartMetadata;
}

// ===== impl Form =====

impl Form {
    /// Creates a new async Form without any content.
    pub fn new() -> Form {
        Form {
            inner: FormParts::new(),
        }
    }

    /// Get the boundary that this form will use.
    #[inline]
    pub fn boundary(&self) -> &str {
        self.inner.boundary()
    }

    /// Add a data field with supplied name and value.
    ///
    /// # Examples
    ///
    /// ```
    /// let form = reqwest::r#async::multipart::Form::new()
    ///     .text("username", "seanmonstar")
    ///     .text("password", "secret");
    /// ```
    pub fn text<T, U>(self, name: T, value: U) -> Form
    where
        T: Into<Cow<'static, str>>,
        U: Into<Cow<'static, str>>,
    {
        self.part(name, Part::text(value))
    }

    /// Adds a customized Part.
    pub fn part<T>(self, name: T, part: Part) -> Form
    where
        T: Into<Cow<'static, str>>,
    {
        self.with_inner(move |inner| inner.part(name, part))
    }

    /// Configure this `Form` to percent-encode using the `path-segment` rules.
    pub fn percent_encode_path_segment(self) -> Form {
        self.with_inner(|inner| inner.percent_encode_path_segment())
    }

    /// Configure this `Form` to percent-encode using the `attr-char` rules.
    pub fn percent_encode_attr_chars(self) -> Form {
        self.with_inner(|inner| inner.percent_encode_attr_chars())
    }

    /// Configure this `Form` to skip percent-encoding
    pub fn percent_encode_noop(self) -> Form {
        self.with_inner(|inner| inner.percent_encode_noop())
    }

    /// Consume this instance and transform into an instance of hyper::Body for use in a request.
    pub(crate) fn stream(mut self) -> hyper::Body {
        if self.inner.fields.is_empty(){
            return hyper::Body::empty();
        }

        // create initial part to init reduce chain
        let (name, part) = self.inner.fields.remove(0);
        let start = self.part_stream(name, part);

        let fields = self.inner.take_fields();
        // for each field, chain an additional stream
        let stream = fields.into_iter().fold(start, |memo, (name, part)| {
            let part_stream = self.part_stream(name, part);
            hyper::Body::wrap_stream(memo.chain(part_stream))
        });
        // append special ending boundary
        let last = hyper::Body::from(format!("--{}--\r\n", self.boundary()));
        hyper::Body::wrap_stream(stream.chain(last))
    }

    /// Generate a hyper::Body stream for a single Part instance of a Form request. 
    pub(crate) fn part_stream<T>(&mut self, name: T, part: Part) -> hyper::Body
    where
        T: Into<Cow<'static, str>>,
    {
        // start with boundary
        let boundary = hyper::Body::from(format!("--{}\r\n", self.boundary()));
        // append headers
        let header = hyper::Body::from({
            let mut h = self.inner.percent_encoding.encode_headers(&name.into(), &part.meta);
            h.extend_from_slice(b"\r\n\r\n");
            h
        });
        // then append form data followed by terminating CRLF
        hyper::Body::wrap_stream(boundary.chain(header).chain(hyper::Body::wrap_stream(part.value)).chain(hyper::Body::from("\r\n".to_owned())))
    }

    pub(crate) fn compute_length(&mut self) -> Option<u64> {
        self.inner.compute_length()
    }

    fn with_inner<F>(self, func: F) -> Self
    where
        F: FnOnce(FormParts<Part>) -> FormParts<Part>,
    {
        Form {
            inner: func(self.inner),
        }
    }
}

impl fmt::Debug for Form {
    fn fmt(&self, f: &mut fmt::Formatter) -> fmt::Result {
        self.inner.fmt_fields("Form", f)
    }
}

// ===== impl Part =====

impl Part {
    /// Makes a text parameter.
    pub fn text<T>(value: T) -> Part
    where
        T: Into<Cow<'static, str>>,
    {
        let body = match value.into() {
            Cow::Borrowed(slice) => Body::from(slice),
            Cow::Owned(string) => Body::from(string),
        };
        Part::new(body)
    }

    /// Makes a new parameter from arbitrary bytes.
    pub fn bytes<T>(value: T) -> Part
    where
        T: Into<Cow<'static, [u8]>>,
    {
        let body = match value.into() {
            Cow::Borrowed(slice) => Body::from(slice),
            Cow::Owned(vec) => Body::from(vec),
        };
        Part::new(body)
    }

    /// Makes a new parameter from an arbitrary stream.
    pub fn stream<T, I, E>(value: T) -> Part
    where
<<<<<<< HEAD
        T: Stream<Item = Result<I, E>> + Send + Sync + 'static,
        E: std::error::Error + Send + Sync + 'static,
        hyper::Chunk: std::convert::From<I>,
=======
        T: Stream + Send + 'static,
        T::Item: Into<Chunk>,
        T::Error: std::error::Error + Send + Sync,
>>>>>>> 81e0f1ff
    {
        Part::new(Body::wrap(hyper::Body::wrap_stream(value.map(|chunk| chunk.into()))))
    }

    fn new(value: Body) -> Part {
        Part {
            meta: PartMetadata::new(),
            value,
        }
    }

    /// Tries to set the mime of this part.
    pub fn mime_str(self, mime: &str) -> crate::Result<Part> {
        Ok(self.mime(mime.parse().map_err(crate::error::from)?))
    }

    // Re-export when mime 0.4 is available, with split MediaType/MediaRange.
    fn mime(self, mime: Mime) -> Part {
        self.with_inner(move |inner| inner.mime(mime))
    }

    /// Sets the filename, builder style.
    pub fn file_name<T>(self, filename: T) -> Part
    where
        T: Into<Cow<'static, str>>,
    {
        self.with_inner(move |inner| inner.file_name(filename))
    }

    fn with_inner<F>(self, func: F) -> Self
    where
        F: FnOnce(PartMetadata) -> PartMetadata,
    {
        Part {
            meta: func(self.meta),
            value: self.value,
        }
    }
}

impl fmt::Debug for Part {
    fn fmt(&self, f: &mut fmt::Formatter) -> fmt::Result {
        let mut dbg = f.debug_struct("Part");
        dbg.field("value", &self.value);
        self.meta.fmt_fields(&mut dbg);
        dbg.finish()
    }
}

impl PartProps for Part {
    fn value_len(&self) -> Option<u64> {
        self.value.content_length()
    }

    fn metadata(&self) -> &PartMetadata {
        &self.meta
    }
}

// ===== impl FormParts =====

impl<P: PartProps> FormParts<P> {
    pub(crate) fn new() -> Self {
        FormParts {
            boundary: format!("{}", Uuid::new_v4().to_simple()),
            computed_headers: Vec::new(),
            fields: Vec::new(),
            percent_encoding: PercentEncoding::PathSegment,
        }
    }

    pub(crate) fn boundary(&self) -> &str {
        &self.boundary
    }

    /// Adds a customized Part.
    pub(crate) fn part<T>(mut self, name: T, part: P) -> Self
    where
        T: Into<Cow<'static, str>>,
    {
        self.fields.push((name.into(), part));
        self
    }

    /// Configure this `Form` to percent-encode using the `path-segment` rules.
    pub(crate) fn percent_encode_path_segment(mut self) -> Self {
        self.percent_encoding = PercentEncoding::PathSegment;
        self
    }

    /// Configure this `Form` to percent-encode using the `attr-char` rules.
    pub(crate) fn percent_encode_attr_chars(mut self) -> Self {
        self.percent_encoding = PercentEncoding::AttrChar;
        self
    }

    /// Configure this `Form` to skip percent-encoding
    pub(crate) fn percent_encode_noop(mut self) -> Self {
        self.percent_encoding = PercentEncoding::NoOp;
        self
    }

    // If predictable, computes the length the request will have
    // The length should be preditable if only String and file fields have been added,
    // but not if a generic reader has been added;
    pub(crate) fn compute_length(&mut self) -> Option<u64> {
        let mut length = 0u64;
        for &(ref name, ref field) in self.fields.iter() {
            match field.value_len() {
                Some(value_length) => {
                    // We are constructing the header just to get its length. To not have to
                    // construct it again when the request is sent we cache these headers.
                    let header = self.percent_encoding.encode_headers(name, field.metadata());
                    let header_length = header.len();
                    self.computed_headers.push(header);
                    // The additions mimick the format string out of which the field is constructed
                    // in Reader. Not the cleanest solution because if that format string is
                    // ever changed then this formula needs to be changed too which is not an
                    // obvious dependency in the code.
                    length += 2 + self.boundary().len() as u64 + 2 + header_length as u64 + 4 + value_length + 2
                }
                _ => return None,
            }
        }
        // If there is a at least one field there is a special boundary for the very last field.
        if !self.fields.is_empty() {
            length += 2 + self.boundary().len() as u64 + 4
        }
        Some(length)
    }

    /// Take the fields vector of this instance, replacing with an empty vector.
    fn take_fields(&mut self) -> Vec<(Cow<'static, str>, P)> {
        std::mem::replace(&mut self.fields, Vec::new())
    }
}

impl<P: fmt::Debug> FormParts<P> {
    pub(crate) fn fmt_fields(&self, ty_name: &'static str, f: &mut fmt::Formatter) -> fmt::Result {
        f.debug_struct(ty_name)
            .field("boundary", &self.boundary)
            .field("parts", &self.fields)
            .finish()
    }
}

// ===== impl PartMetadata =====

impl PartMetadata {
    pub(crate) fn new() -> Self {
        PartMetadata {
            mime: None,
            file_name: None,
            headers: HeaderMap::default()
        }
    }

    pub(crate) fn mime(mut self, mime: Mime) -> Self {
        self.mime = Some(mime);
        self
    }

    pub(crate) fn file_name<T>(mut self, filename: T) -> Self
    where
        T: Into<Cow<'static, str>>,
    {
        self.file_name = Some(filename.into());
        self
    }
}


impl PartMetadata {
    pub(crate) fn fmt_fields<'f, 'fa, 'fb>(
        &self,
        debug_struct: &'f mut fmt::DebugStruct<'fa, 'fb>
    ) -> &'f mut fmt::DebugStruct<'fa, 'fb> {
        debug_struct
            .field("mime", &self.mime)
            .field("file_name", &self.file_name)
            .field("headers", &self.headers)
    }
}

#[derive(Debug, Clone)]
pub(crate) struct AttrCharEncodeSet;

impl EncodeSet for AttrCharEncodeSet {
    fn contains(&self, ch: u8) -> bool {
        match ch as char {
             '!'  => false,
             '#'  => false,
             '$'  => false,
             '&'  => false,
             '+'  => false,
             '-'  => false,
             '.' => false,
             '^'  => false,
             '_'  => false,
             '`'  => false,
             '|'  => false,
             '~' => false,
              _ => {
                  let is_alpha_numeric = ch >= 0x41 && ch <= 0x5a || ch >= 0x61 && ch <= 0x7a || ch >= 0x30 && ch <= 0x39;
                  !is_alpha_numeric
              }
        }
    }
}

pub(crate) enum PercentEncoding {
    PathSegment,
    AttrChar,
    NoOp,
}

impl PercentEncoding {
    pub(crate) fn encode_headers(&self, name: &str, field: &PartMetadata) -> Vec<u8> {
        let s = format!(
            "Content-Disposition: form-data; {}{}{}",
            self.format_parameter("name", name),
            match field.file_name {
                Some(ref file_name) => format!("; {}", self.format_filename(file_name)),
                None => String::new(),
            },
            match field.mime {
                Some(ref mime) => format!("\r\nContent-Type: {}", mime),
                None => "".to_string(),
            },
        );
        field.headers.iter().fold(s.into_bytes(), |mut header, (k,v)| {
            header.extend_from_slice(b"\r\n");
            header.extend_from_slice(k.as_str().as_bytes());
            header.extend_from_slice(b": ");
            header.extend_from_slice(v.as_bytes());
            header
        })
    }

    // According to RFC7578 Section 4.2, `filename*=` syntax is invalid.
    // See https://github.com/seanmonstar/reqwest/issues/419.
    fn format_filename(&self, filename: &str) -> String {
        let legal_filename = filename.replace("\\", "\\\\")
                                     .replace("\"", "\\\"")
                                     .replace("\r", "\\\r")
                                     .replace("\n", "\\\n");
        format!("filename=\"{}\"", legal_filename)
    }

    fn format_parameter(&self, name: &str, value: &str) -> String {
        let legal_value = match *self {
            PercentEncoding::PathSegment => {
                percent_encoding::utf8_percent_encode(value, PATH_SEGMENT_ENCODE_SET)
                    .to_string()
            },
            PercentEncoding::AttrChar => {
                percent_encoding::utf8_percent_encode(value, AttrCharEncodeSet)
                    .to_string()
            },
            PercentEncoding::NoOp => { value.to_string() },
        };
        if value.len() == legal_value.len() {
            // nothing has been percent encoded
            format!("{}=\"{}\"", name, value)
        } else {
            // something has been percent encoded
            format!("{}*=utf-8''{}", name, legal_value)
        }
    }
}

#[cfg(test)]
mod tests {
    use super::*;
    use tokio;
    use futures::TryStreamExt;

    #[test]
    fn form_empty() {
        let form = Form::new();

        let mut rt = tokio::runtime::current_thread::Runtime::new().expect("new rt");
        let body = form.stream();
        let s = body.map(|try_c| {
            try_c.map(|c| c.into_bytes())
        }).try_concat();

        let out = rt.block_on(s);
        assert_eq!(out.unwrap(), Vec::new());
    }

    #[test]
    fn stream_to_end() {
        let mut form = Form::new()
<<<<<<< HEAD
            .part("reader1", Part::stream(futures::stream::once(futures::future::ready::<Result<hyper::Chunk, hyper::Error>>(Ok(hyper::Chunk::from("part1".to_owned()))))))
=======
            .part("reader1", Part::stream(futures::stream::once::<_, hyper::Error>(Ok(Chunk::from("part1".to_owned())))))
>>>>>>> 81e0f1ff
            .part("key1", Part::text("value1"))
            .part(
                "key2",
                Part::text("value2").mime(mime::IMAGE_BMP),
            )
<<<<<<< HEAD
            .part("reader2", Part::stream(futures::stream::once(futures::future::ready::<Result<hyper::Chunk, hyper::Error>>(Ok(hyper::Chunk::from("part2".to_owned()))))))
=======
            .part("reader2", Part::stream(futures::stream::once::<_, hyper::Error>(Ok(Chunk::from("part2".to_owned())))))
>>>>>>> 81e0f1ff
            .part(
                "key3",
                Part::text("value3").file_name("filename"),
            );
        form.inner.boundary = "boundary".to_string();
        let expected = "--boundary\r\n\
                        Content-Disposition: form-data; name=\"reader1\"\r\n\r\n\
                        part1\r\n\
                        --boundary\r\n\
                        Content-Disposition: form-data; name=\"key1\"\r\n\r\n\
                        value1\r\n\
                        --boundary\r\n\
                        Content-Disposition: form-data; name=\"key2\"\r\n\
                        Content-Type: image/bmp\r\n\r\n\
                        value2\r\n\
                        --boundary\r\n\
                        Content-Disposition: form-data; name=\"reader2\"\r\n\r\n\
                        part2\r\n\
                        --boundary\r\n\
                        Content-Disposition: form-data; name=\"key3\"; filename=\"filename\"\r\n\r\n\
                        value3\r\n--boundary--\r\n";
        let mut rt = tokio::runtime::current_thread::Runtime::new().expect("new rt");
        let body = form.stream();
        let s = body.map(|try_c| {
            try_c.map(|c| c.into_bytes())
        }).try_concat();

        let out = rt.block_on(s).unwrap();
        // These prints are for debug purposes in case the test fails
        println!(
            "START REAL\n{}\nEND REAL",
            std::str::from_utf8(&out).unwrap()
        );
        println!("START EXPECTED\n{}\nEND EXPECTED", expected);
        assert_eq!(std::str::from_utf8(&out).unwrap(), expected);
    }

    #[test]
    fn stream_to_end_with_header() {
        let mut part = Part::text("value2").mime(mime::IMAGE_BMP);
        part.meta.headers.insert("Hdr3", "/a/b/c".parse().unwrap());
        let mut form = Form::new().part("key2", part);
        form.inner.boundary = "boundary".to_string();
        let expected = "--boundary\r\n\
                        Content-Disposition: form-data; name=\"key2\"\r\n\
                        Content-Type: image/bmp\r\n\
                        hdr3: /a/b/c\r\n\
                        \r\n\
                        value2\r\n\
                        --boundary--\r\n";
        let mut rt = tokio::runtime::current_thread::Runtime::new().expect("new rt");
        let body = form.stream();
        let s = body.map(|try_c| {
            try_c.map(|c| c.into_bytes())
        }).try_concat();

        let out = rt.block_on(s).unwrap();
        // These prints are for debug purposes in case the test fails
        println!(
            "START REAL\n{}\nEND REAL",
            std::str::from_utf8(&out).unwrap()
        );
        println!("START EXPECTED\n{}\nEND EXPECTED", expected);
        assert_eq!(std::str::from_utf8(&out).unwrap(), expected);
    }

    #[test]
    fn header_percent_encoding() {
        let name = "start%'\"\r\nßend";
        let field = Part::text("");

        assert_eq!(
            PercentEncoding::PathSegment.encode_headers(name, &field.meta),
            &b"Content-Disposition: form-data; name*=utf-8''start%25'%22%0D%0A%C3%9Fend"[..]
        );

        assert_eq!(
            PercentEncoding::AttrChar.encode_headers(name, &field.meta),
            &b"Content-Disposition: form-data; name*=utf-8''start%25%27%22%0D%0A%C3%9Fend"[..]
        );
    }
}<|MERGE_RESOLUTION|>--- conflicted
+++ resolved
@@ -184,15 +184,9 @@
     /// Makes a new parameter from an arbitrary stream.
     pub fn stream<T, I, E>(value: T) -> Part
     where
-<<<<<<< HEAD
         T: Stream<Item = Result<I, E>> + Send + Sync + 'static,
         E: std::error::Error + Send + Sync + 'static,
         hyper::Chunk: std::convert::From<I>,
-=======
-        T: Stream + Send + 'static,
-        T::Item: Into<Chunk>,
-        T::Error: std::error::Error + Send + Sync,
->>>>>>> 81e0f1ff
     {
         Part::new(Body::wrap(hyper::Body::wrap_stream(value.map(|chunk| chunk.into()))))
     }
@@ -487,21 +481,13 @@
     #[test]
     fn stream_to_end() {
         let mut form = Form::new()
-<<<<<<< HEAD
             .part("reader1", Part::stream(futures::stream::once(futures::future::ready::<Result<hyper::Chunk, hyper::Error>>(Ok(hyper::Chunk::from("part1".to_owned()))))))
-=======
-            .part("reader1", Part::stream(futures::stream::once::<_, hyper::Error>(Ok(Chunk::from("part1".to_owned())))))
->>>>>>> 81e0f1ff
             .part("key1", Part::text("value1"))
             .part(
                 "key2",
                 Part::text("value2").mime(mime::IMAGE_BMP),
             )
-<<<<<<< HEAD
             .part("reader2", Part::stream(futures::stream::once(futures::future::ready::<Result<hyper::Chunk, hyper::Error>>(Ok(hyper::Chunk::from("part2".to_owned()))))))
-=======
-            .part("reader2", Part::stream(futures::stream::once::<_, hyper::Error>(Ok(Chunk::from("part2".to_owned())))))
->>>>>>> 81e0f1ff
             .part(
                 "key3",
                 Part::text("value3").file_name("filename"),
