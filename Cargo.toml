[package]
name = "reqwest"
version = "0.11.8" # remember to update html_root_url
description = "higher level HTTP client library"
keywords = ["http", "request", "client"]
categories = ["web-programming::http-client", "wasm"]
repository = "https://github.com/seanmonstar/reqwest"
documentation = "https://docs.rs/reqwest"
authors = ["Sean McArthur <sean@seanmonstar.com>"]
readme = "README.md"
license = "MIT/Apache-2.0"
edition = "2018"
autotests = true

[package.metadata.docs.rs]
all-features = true
rustdoc-args = ["--cfg", "docsrs"]
targets = ["x86_64-unknown-linux-gnu", "wasm32-unknown-unknown"]

[package.metadata.playground]
features = [
    "blocking",
    "cookies",
    "json",
    "multipart",
]

[features]
default = ["default-tls"]

# Note: this doesn't enable the 'native-tls' feature, which adds specific
# functionality for it.
default-tls = ["hyper-tls", "native-tls-crate", "__tls", "tokio-native-tls"]

# Enables native-tls specific functionality not available by default.
native-tls = ["default-tls"]
native-tls-alpn = ["native-tls", "native-tls-crate/alpn"]
native-tls-vendored = ["native-tls", "native-tls-crate/vendored"]

rustls-tls = ["rustls-tls-webpki-roots"]
rustls-tls-manual-roots = ["__rustls"]
rustls-tls-webpki-roots = ["webpki-roots", "__rustls"]
rustls-tls-native-roots = ["rustls-native-certs", "__rustls"]

blocking = ["futures-util/io", "tokio/rt-multi-thread", "tokio/sync"]

cookies = ["cookie_crate", "cookie_store", "proc-macro-hack"]

gzip = ["async-compression", "async-compression/gzip", "tokio-util"]

brotli = ["async-compression", "async-compression/brotli", "tokio-util"]

deflate = ["async-compression", "async-compression/zlib", "tokio-util"]

json = ["serde_json"]

multipart = ["mime_guess"]

trust-dns = ["trust-dns-resolver"]

stream = ["tokio/fs", "tokio-util", "wasm-streams"]

socks = ["tokio-socks"]

# Internal (PRIVATE!) features used to aid testing.
# Don't rely on these whatsoever. They may disappear at anytime.

# Enables common types used for TLS. Useless on its own.
__tls = []

# Enables common rustls code.
# Equivalent to rustls-tls-manual-roots but shorter :)
__rustls = ["hyper-rustls", "tokio-rustls", "rustls", "__tls", "rustls-pemfile"]

# When enabled, disable using the cached SYS_PROXIES.
__internal_proxy_sys_no_cache = []

[dependencies]
http = "0.2"
url = "2.2"
bytes = "1.0"
serde = "1.0"
serde_urlencoded = "0.7"

# Optional deps...

## json
serde_json = { version = "1.0", optional = true }
## multipart
mime_guess = { version = "2.0", default-features = false, optional = true }

[target.'cfg(not(target_arch = "wasm32"))'.dependencies]
base64 = "0.13"
encoding_rs = "0.8"
futures-core = { version = "0.3.0", default-features = false }
futures-util = { version = "0.3.0", default-features = false }
http-body = "0.4.0"
hyper = { version = "0.14", default-features = false, features = ["tcp", "http1", "http2", "client", "runtime"] }
lazy_static = "1.4"
log = "0.4"
mime = "0.3.16"
percent-encoding = "2.1"
tokio = { version = "1.0", default-features = false, features = ["net", "time"] }
pin-project-lite = "0.2.0"
ipnet = "2.3"

# Optional deps...

## default-tls
hyper-tls = { version = "0.5", optional = true }
native-tls-crate = { version = "0.2.8", optional = true, package = "native-tls" }
tokio-native-tls = { version = "0.3.0", optional = true }

# rustls-tls
hyper-rustls = { version = "0.23", default-features = false, optional = true }
rustls = { version = "0.20", features = ["dangerous_configuration"], optional = true }
tokio-rustls = { version = "0.23", optional = true }
webpki-roots = { version = "0.22", optional = true }
rustls-native-certs = { version = "0.6", optional = true }
rustls-pemfile = { version = "0.2", optional = true }

## cookies
cookie_crate = { version = "0.15", package = "cookie", optional = true }
cookie_store = { version = "0.15", optional = true }
proc-macro-hack = { version = "0.5.19", optional = true }

## compression
async-compression = { version = "0.3.7", default-features = false, features = ["tokio"], optional = true }
tokio-util = { version = "0.6.0", default-features = false, features = ["codec", "io"], optional = true }

## socks
tokio-socks = { version = "0.5.1", optional = true }

## trust-dns
trust-dns-resolver = { version = "0.20", optional = true }

[target.'cfg(not(target_arch = "wasm32"))'.dev-dependencies]
env_logger = "0.8"
hyper = { version = "0.14", default-features = false, features = ["tcp", "stream", "http1", "http2", "client", "server", "runtime"] }
serde = { version = "1.0", features = ["derive"] }
libflate = "1.0"
brotli_crate = { package = "brotli", version = "3.3.0" }
doc-comment = "0.3"
tokio = { version = "1.0", default-features = false, features = ["macros", "rt-multi-thread"] }

[target.'cfg(windows)'.dependencies]
winreg = "0.7"

# wasm

[target.'cfg(target_arch = "wasm32")'.dependencies]
futures-core = "0.3.0" #Same dep as tokio-util 0.6.0
futures-util = "0.3.0" #Same dep as tokio-util 0.6.0
js-sys = "0.3.45"
serde_json = "1.0"
wasm-bindgen = "0.2.68"
wasm-bindgen-futures = "0.4.18"
wasm-streams = { version = "0.2", optional = true }

[target.'cfg(target_arch = "wasm32")'.dependencies.web-sys]
version = "0.3.25"
features = [
    "Headers",
    "Request",
    "RequestInit",
    "RequestMode",
    "Response",
    "Window",
    "FormData",
    "Blob",
    "BlobPropertyBag",
    "ServiceWorkerGlobalScope",
    "RequestCredentials",
<<<<<<< HEAD
    "ReadableStream"
=======
    "File"
>>>>>>> d4986e55
]

[target.'cfg(target_arch = "wasm32")'.dev-dependencies]
wasm-bindgen = { version = "0.2.68", features = ["serde-serialize"] }
wasm-bindgen-test = "0.3"

[[example]]
name = "blocking"
path = "examples/blocking.rs"
required-features = ["blocking"]

[[example]]
name = "json_dynamic"
path = "examples/json_dynamic.rs"
required-features = ["json"]

[[example]]
name = "json_typed"
path = "examples/json_typed.rs"
required-features = ["json"]

[[example]]
name = "tor_socks"
path = "examples/tor_socks.rs"
required-features = ["socks"]

[[example]]
name = "form"
path = "examples/form.rs"

[[example]]
name = "simple"
path = "examples/simple.rs"

[[test]]
name = "blocking"
path = "tests/blocking.rs"
required-features = ["blocking"]

[[test]]
name = "cookie"
path = "tests/cookie.rs"
required-features = ["cookies"]

[[test]]
name = "gzip"
path = "tests/gzip.rs"
required-features = ["gzip"]

[[test]]
name = "brotli"
path = "tests/brotli.rs"
required-features = ["brotli"]

[[test]]
name = "deflate"
path = "tests/deflate.rs"
required-features = ["deflate"]

[[test]]
name = "multipart"
path = "tests/multipart.rs"
required-features = ["multipart"]<|MERGE_RESOLUTION|>--- conflicted
+++ resolved
@@ -171,11 +171,8 @@
     "BlobPropertyBag",
     "ServiceWorkerGlobalScope",
     "RequestCredentials",
-<<<<<<< HEAD
-    "ReadableStream"
-=======
+    "ReadableStream",
     "File"
->>>>>>> d4986e55
 ]
 
 [target.'cfg(target_arch = "wasm32")'.dev-dependencies]
