#[cfg(any(feature = "native-tls", feature = "__rustls",))]
use std::any::Any;
use std::future::Future;
use std::net::IpAddr;
use std::pin::Pin;
use std::sync::Arc;
use std::task::{ready, Context, Poll};
use std::time::Duration;
use std::{collections::HashMap, convert::TryInto, net::SocketAddr};
use std::{fmt, str};

use super::decoder::Accepts;
use super::request::{Request, RequestBuilder};
use super::response::Response;
use super::Body;
#[cfg(feature = "http3")]
use crate::async_impl::h3_client::connect::{H3ClientConfig, H3Connector};
#[cfg(feature = "http3")]
<<<<<<< HEAD
use crate::async_impl::h3_client::{H3Client, H3ResponseFuture};
use crate::config::{RequestConfig, TotalTimeout};
=======
use crate::async_impl::h3_client::H3Client;
use crate::config::{RequestConfig, RequestTimeout};
#[cfg(unix)]
use crate::connect::uds::UnixSocketProvider;
>>>>>>> b540a4e7
use crate::connect::{
    sealed::{Conn, Unnameable},
    BoxedConnectorLayer, BoxedConnectorService, Connector, ConnectorBuilder,
};
#[cfg(feature = "cookies")]
use crate::cookie;
#[cfg(feature = "hickory-dns")]
use crate::dns::hickory::HickoryDnsResolver;
use crate::dns::{gai::GaiResolver, DnsResolverWithOverrides, DynResolver, Resolve};
use crate::error::{self, BoxError};
use crate::into_url::try_uri;
use crate::proxy::Matcher as ProxyMatcher;
use crate::redirect::{self, TowerRedirectPolicy};
#[cfg(feature = "__rustls")]
use crate::tls::CertificateRevocationList;
#[cfg(feature = "__tls")]
use crate::tls::{self, TlsBackend};
#[cfg(feature = "__tls")]
use crate::Certificate;
#[cfg(any(feature = "native-tls", feature = "__rustls"))]
use crate::Identity;
use crate::{IntoUrl, Method, Proxy, Url};

use http::header::{
    Entry, HeaderMap, HeaderValue, ACCEPT, ACCEPT_ENCODING, PROXY_AUTHORIZATION, RANGE, USER_AGENT,
};
use http::uri::Scheme;
use http::Uri;
use hyper_util::client::legacy::connect::HttpConnector;
#[cfg(feature = "default-tls")]
use native_tls_crate::TlsConnector;
use pin_project_lite::pin_project;
#[cfg(feature = "http3")]
use quinn::TransportConfig;
#[cfg(feature = "http3")]
use quinn::VarInt;
use tokio::time::Sleep;
use tower::util::BoxCloneSyncServiceLayer;
use tower::{Layer, Service};
use tower_http::follow_redirect::FollowRedirect;

/// An asynchronous `Client` to make Requests with.
///
/// The Client has various configuration values to tweak, but the defaults
/// are set to what is usually the most commonly desired value. To configure a
/// `Client`, use `Client::builder()`.
///
/// The `Client` holds a connection pool internally, so it is advised that
/// you create one and **reuse** it.
///
/// You do **not** have to wrap the `Client` in an [`Rc`] or [`Arc`] to **reuse** it,
/// because it already uses an [`Arc`] internally.
///
/// [`Rc`]: std::rc::Rc
#[derive(Clone)]
pub struct Client {
    inner: Arc<ClientRef>,
}

/// A `ClientBuilder` can be used to create a `Client` with custom configuration.
#[must_use]
pub struct ClientBuilder {
    config: Config,
}

enum HttpVersionPref {
    Http1,
    #[cfg(feature = "http2")]
    Http2,
    #[cfg(feature = "http3")]
    Http3,
    All,
}

#[derive(Clone)]
struct HyperService {
    #[cfg(feature = "cookies")]
    cookie_store: Option<Arc<dyn cookie::CookieStore>>,
    hyper: HyperClient,
}

impl Service<hyper::Request<crate::async_impl::body::Body>> for HyperService {
    type Error = crate::Error;
    type Response = http::Response<hyper::body::Incoming>;
    type Future = Pin<Box<dyn Future<Output = Result<Self::Response, Self::Error>> + Send + Sync>>;

    fn poll_ready(&mut self, cx: &mut Context<'_>) -> Poll<Result<(), Self::Error>> {
        self.hyper.poll_ready(cx).map_err(crate::error::request)
    }

    #[cfg(not(feature = "cookies"))]
    fn call(&mut self, req: hyper::Request<crate::async_impl::body::Body>) -> Self::Future {
        let clone = self.hyper.clone();
        let mut inner = std::mem::replace(&mut self.hyper, clone);
        Box::pin(async move { inner.call(req).await.map_err(crate::error::request) })
    }

    #[cfg(feature = "cookies")]
    fn call(&mut self, mut req: hyper::Request<crate::async_impl::body::Body>) -> Self::Future {
        let clone = self.hyper.clone();
        let mut inner = std::mem::replace(&mut self.hyper, clone);
        let url = Url::parse(req.uri().to_string().as_str()).expect("invalid URL");

        if let Some(cookie_store) = self.cookie_store.as_ref() {
            if req.headers().get(crate::header::COOKIE).is_none() {
                let headers = req.headers_mut();
                crate::util::add_cookie_header(headers, &**cookie_store, &url);
            }
        }

        let cookie_store = self.cookie_store.clone();
        Box::pin(async move {
            let res = inner.call(req).await.map_err(crate::error::request);

            if let Some(ref cookie_store) = cookie_store {
                if let Ok(res) = &res {
                    let mut cookies =
                        cookie::extract_response_cookie_headers(res.headers()).peekable();
                    if cookies.peek().is_some() {
                        cookie_store.set_cookies(&mut cookies, &url);
                    }
                }
            }

            res
        })
    }
}

struct Config {
    // NOTE: When adding a new field, update `fmt::Debug for ClientBuilder`
    accepts: Accepts,
    headers: HeaderMap,
    #[cfg(feature = "__tls")]
    hostname_verification: bool,
    #[cfg(feature = "__tls")]
    certs_verification: bool,
    #[cfg(feature = "__tls")]
    tls_sni: bool,
    connect_timeout: Option<Duration>,
    connection_verbose: bool,
    pool_idle_timeout: Option<Duration>,
    pool_max_idle_per_host: usize,
    tcp_keepalive: Option<Duration>,
    tcp_keepalive_interval: Option<Duration>,
    tcp_keepalive_retries: Option<u32>,
    #[cfg(any(target_os = "android", target_os = "fuchsia", target_os = "linux"))]
    tcp_user_timeout: Option<Duration>,
    #[cfg(any(feature = "native-tls", feature = "__rustls"))]
    identity: Option<Identity>,
    proxies: Vec<ProxyMatcher>,
    auto_sys_proxy: bool,
    redirect_policy: redirect::Policy,
    retry_policy: crate::retry::Builder,
    referer: bool,
    read_timeout: Option<Duration>,
    timeout: Option<Duration>,
    #[cfg(feature = "__tls")]
    root_certs: Vec<Certificate>,
    #[cfg(feature = "__tls")]
    tls_built_in_root_certs: bool,
    #[cfg(feature = "rustls-tls-webpki-roots-no-provider")]
    tls_built_in_certs_webpki: bool,
    #[cfg(feature = "rustls-tls-native-roots-no-provider")]
    tls_built_in_certs_native: bool,
    #[cfg(feature = "__rustls")]
    crls: Vec<CertificateRevocationList>,
    #[cfg(feature = "__tls")]
    min_tls_version: Option<tls::Version>,
    #[cfg(feature = "__tls")]
    max_tls_version: Option<tls::Version>,
    #[cfg(feature = "__tls")]
    tls_info: bool,
    #[cfg(feature = "__tls")]
    tls: TlsBackend,
    connector_layers: Vec<BoxedConnectorLayer>,
    http_version_pref: HttpVersionPref,
    http09_responses: bool,
    http1_title_case_headers: bool,
    http1_allow_obsolete_multiline_headers_in_responses: bool,
    http1_ignore_invalid_headers_in_responses: bool,
    http1_allow_spaces_after_header_name_in_responses: bool,
    #[cfg(feature = "http2")]
    http2_initial_stream_window_size: Option<u32>,
    #[cfg(feature = "http2")]
    http2_initial_connection_window_size: Option<u32>,
    #[cfg(feature = "http2")]
    http2_adaptive_window: bool,
    #[cfg(feature = "http2")]
    http2_max_frame_size: Option<u32>,
    #[cfg(feature = "http2")]
    http2_max_header_list_size: Option<u32>,
    #[cfg(feature = "http2")]
    http2_keep_alive_interval: Option<Duration>,
    #[cfg(feature = "http2")]
    http2_keep_alive_timeout: Option<Duration>,
    #[cfg(feature = "http2")]
    http2_keep_alive_while_idle: bool,
    local_address: Option<IpAddr>,
    #[cfg(any(
        target_os = "android",
        target_os = "fuchsia",
        target_os = "illumos",
        target_os = "ios",
        target_os = "linux",
        target_os = "macos",
        target_os = "solaris",
        target_os = "tvos",
        target_os = "visionos",
        target_os = "watchos",
    ))]
    interface: Option<String>,
    nodelay: bool,
    #[cfg(feature = "cookies")]
    cookie_store: Option<Arc<dyn cookie::CookieStore>>,
    hickory_dns: bool,
    error: Option<crate::Error>,
    https_only: bool,
    #[cfg(feature = "http3")]
    tls_enable_early_data: bool,
    #[cfg(feature = "http3")]
    quic_max_idle_timeout: Option<Duration>,
    #[cfg(feature = "http3")]
    quic_stream_receive_window: Option<VarInt>,
    #[cfg(feature = "http3")]
    quic_receive_window: Option<VarInt>,
    #[cfg(feature = "http3")]
    quic_send_window: Option<u64>,
    #[cfg(feature = "http3")]
    quic_congestion_bbr: bool,
    #[cfg(feature = "http3")]
    h3_max_field_section_size: Option<u64>,
    #[cfg(feature = "http3")]
    h3_send_grease: Option<bool>,
    dns_overrides: HashMap<String, Vec<SocketAddr>>,
    dns_resolver: Option<Arc<dyn Resolve>>,

    #[cfg(unix)]
    unix_socket: Option<Arc<std::path::Path>>,
}

impl Default for ClientBuilder {
    fn default() -> Self {
        Self::new()
    }
}

impl ClientBuilder {
    /// Constructs a new `ClientBuilder`.
    ///
    /// This is the same as `Client::builder()`.
    pub fn new() -> Self {
        let mut headers: HeaderMap<HeaderValue> = HeaderMap::with_capacity(2);
        headers.insert(ACCEPT, HeaderValue::from_static("*/*"));

        ClientBuilder {
            config: Config {
                error: None,
                accepts: Accepts::default(),
                headers,
                #[cfg(feature = "__tls")]
                hostname_verification: true,
                #[cfg(feature = "__tls")]
                certs_verification: true,
                #[cfg(feature = "__tls")]
                tls_sni: true,
                connect_timeout: None,
                connection_verbose: false,
                pool_idle_timeout: Some(Duration::from_secs(90)),
                pool_max_idle_per_host: usize::MAX,
                tcp_keepalive: Some(Duration::from_secs(15)),
                tcp_keepalive_interval: Some(Duration::from_secs(15)),
                tcp_keepalive_retries: Some(3),
                #[cfg(any(target_os = "android", target_os = "fuchsia", target_os = "linux"))]
                tcp_user_timeout: Some(Duration::from_secs(30)),
                proxies: Vec::new(),
                auto_sys_proxy: true,
                redirect_policy: redirect::Policy::default(),
                retry_policy: crate::retry::Builder::default(),
                referer: true,
                read_timeout: None,
                timeout: None,
                #[cfg(feature = "__tls")]
                root_certs: Vec::new(),
                #[cfg(feature = "__tls")]
                tls_built_in_root_certs: true,
                #[cfg(feature = "rustls-tls-webpki-roots-no-provider")]
                tls_built_in_certs_webpki: true,
                #[cfg(feature = "rustls-tls-native-roots-no-provider")]
                tls_built_in_certs_native: true,
                #[cfg(any(feature = "native-tls", feature = "__rustls"))]
                identity: None,
                #[cfg(feature = "__rustls")]
                crls: vec![],
                #[cfg(feature = "__tls")]
                min_tls_version: None,
                #[cfg(feature = "__tls")]
                max_tls_version: None,
                #[cfg(feature = "__tls")]
                tls_info: false,
                #[cfg(feature = "__tls")]
                tls: TlsBackend::default(),
                connector_layers: Vec::new(),
                http_version_pref: HttpVersionPref::All,
                http09_responses: false,
                http1_title_case_headers: false,
                http1_allow_obsolete_multiline_headers_in_responses: false,
                http1_ignore_invalid_headers_in_responses: false,
                http1_allow_spaces_after_header_name_in_responses: false,
                #[cfg(feature = "http2")]
                http2_initial_stream_window_size: None,
                #[cfg(feature = "http2")]
                http2_initial_connection_window_size: None,
                #[cfg(feature = "http2")]
                http2_adaptive_window: false,
                #[cfg(feature = "http2")]
                http2_max_frame_size: None,
                #[cfg(feature = "http2")]
                http2_max_header_list_size: None,
                #[cfg(feature = "http2")]
                http2_keep_alive_interval: None,
                #[cfg(feature = "http2")]
                http2_keep_alive_timeout: None,
                #[cfg(feature = "http2")]
                http2_keep_alive_while_idle: false,
                local_address: None,
                #[cfg(any(
                    target_os = "android",
                    target_os = "fuchsia",
                    target_os = "illumos",
                    target_os = "ios",
                    target_os = "linux",
                    target_os = "macos",
                    target_os = "solaris",
                    target_os = "tvos",
                    target_os = "visionos",
                    target_os = "watchos",
                ))]
                interface: None,
                nodelay: true,
                hickory_dns: cfg!(feature = "hickory-dns"),
                #[cfg(feature = "cookies")]
                cookie_store: None,
                https_only: false,
                dns_overrides: HashMap::new(),
                #[cfg(feature = "http3")]
                tls_enable_early_data: false,
                #[cfg(feature = "http3")]
                quic_max_idle_timeout: None,
                #[cfg(feature = "http3")]
                quic_stream_receive_window: None,
                #[cfg(feature = "http3")]
                quic_receive_window: None,
                #[cfg(feature = "http3")]
                quic_send_window: None,
                #[cfg(feature = "http3")]
                quic_congestion_bbr: false,
                #[cfg(feature = "http3")]
                h3_max_field_section_size: None,
                #[cfg(feature = "http3")]
                h3_send_grease: None,
                dns_resolver: None,
                #[cfg(unix)]
                unix_socket: None,
            },
        }
    }
}

impl ClientBuilder {
    /// Returns a `Client` that uses this `ClientBuilder` configuration.
    ///
    /// # Errors
    ///
    /// This method fails if a TLS backend cannot be initialized, or the resolver
    /// cannot load the system configuration.
    pub fn build(self) -> crate::Result<Client> {
        let config = self.config;

        if let Some(err) = config.error {
            return Err(err);
        }

        let mut proxies = config.proxies;
        if config.auto_sys_proxy {
            proxies.push(ProxyMatcher::system());
        }
        let proxies = Arc::new(proxies);

        #[allow(unused)]
        #[cfg(feature = "http3")]
        let mut h3_connector = None;

        let resolver = {
            let mut resolver: Arc<dyn Resolve> = match config.hickory_dns {
                false => Arc::new(GaiResolver::new()),
                #[cfg(feature = "hickory-dns")]
                true => Arc::new(HickoryDnsResolver::default()),
                #[cfg(not(feature = "hickory-dns"))]
                true => unreachable!("hickory-dns shouldn't be enabled unless the feature is"),
            };
            if let Some(dns_resolver) = config.dns_resolver {
                resolver = dns_resolver;
            }
            if !config.dns_overrides.is_empty() {
                resolver = Arc::new(DnsResolverWithOverrides::new(
                    resolver,
                    config.dns_overrides,
                ));
            }
            DynResolver::new(resolver)
        };

        let mut connector_builder = {
            #[cfg(feature = "__tls")]
            fn user_agent(headers: &HeaderMap) -> Option<HeaderValue> {
                headers.get(USER_AGENT).cloned()
            }

            let mut http = HttpConnector::new_with_resolver(resolver.clone());
            http.set_connect_timeout(config.connect_timeout);

            #[cfg(all(feature = "http3", feature = "__rustls"))]
            let build_h3_connector =
                |resolver,
                 tls,
                 quic_max_idle_timeout: Option<Duration>,
                 quic_stream_receive_window,
                 quic_receive_window,
                 quic_send_window,
                 quic_congestion_bbr,
                 h3_max_field_section_size,
                 h3_send_grease,
                 local_address,
                 http_version_pref: &HttpVersionPref| {
                    let mut transport_config = TransportConfig::default();

                    if let Some(max_idle_timeout) = quic_max_idle_timeout {
                        transport_config.max_idle_timeout(Some(
                            max_idle_timeout.try_into().map_err(error::builder)?,
                        ));
                    }

                    if let Some(stream_receive_window) = quic_stream_receive_window {
                        transport_config.stream_receive_window(stream_receive_window);
                    }

                    if let Some(receive_window) = quic_receive_window {
                        transport_config.receive_window(receive_window);
                    }

                    if let Some(send_window) = quic_send_window {
                        transport_config.send_window(send_window);
                    }

                    if quic_congestion_bbr {
                        let factory = Arc::new(quinn::congestion::BbrConfig::default());
                        transport_config.congestion_controller_factory(factory);
                    }

                    let mut h3_client_config = H3ClientConfig::default();

                    if let Some(max_field_section_size) = h3_max_field_section_size {
                        h3_client_config.max_field_section_size = Some(max_field_section_size);
                    }

                    if let Some(send_grease) = h3_send_grease {
                        h3_client_config.send_grease = Some(send_grease);
                    }

                    let res = H3Connector::new(
                        resolver,
                        tls,
                        local_address,
                        transport_config,
                        h3_client_config,
                    );

                    match res {
                        Ok(connector) => Ok(Some(connector)),
                        Err(err) => {
                            if let HttpVersionPref::Http3 = http_version_pref {
                                Err(error::builder(err))
                            } else {
                                Ok(None)
                            }
                        }
                    }
                };

            #[cfg(feature = "__tls")]
            match config.tls {
                #[cfg(feature = "default-tls")]
                TlsBackend::Default => {
                    let mut tls = TlsConnector::builder();

                    #[cfg(all(feature = "native-tls-alpn", not(feature = "http3")))]
                    {
                        match config.http_version_pref {
                            HttpVersionPref::Http1 => {
                                tls.request_alpns(&["http/1.1"]);
                            }
                            #[cfg(feature = "http2")]
                            HttpVersionPref::Http2 => {
                                tls.request_alpns(&["h2"]);
                            }
                            HttpVersionPref::All => {
                                tls.request_alpns(&["h2", "http/1.1"]);
                            }
                        }
                    }

                    tls.danger_accept_invalid_hostnames(!config.hostname_verification);

                    tls.danger_accept_invalid_certs(!config.certs_verification);

                    tls.use_sni(config.tls_sni);

                    tls.disable_built_in_roots(!config.tls_built_in_root_certs);

                    for cert in config.root_certs {
                        cert.add_to_native_tls(&mut tls);
                    }

                    #[cfg(feature = "native-tls")]
                    {
                        if let Some(id) = config.identity {
                            id.add_to_native_tls(&mut tls)?;
                        }
                    }
                    #[cfg(all(feature = "__rustls", not(feature = "native-tls")))]
                    {
                        // Default backend + rustls Identity doesn't work.
                        if let Some(_id) = config.identity {
                            return Err(crate::error::builder("incompatible TLS identity type"));
                        }
                    }

                    if let Some(min_tls_version) = config.min_tls_version {
                        let protocol = min_tls_version.to_native_tls().ok_or_else(|| {
                            // TLS v1.3. This would be entirely reasonable,
                            // native-tls just doesn't support it.
                            // https://github.com/sfackler/rust-native-tls/issues/140
                            crate::error::builder("invalid minimum TLS version for backend")
                        })?;
                        tls.min_protocol_version(Some(protocol));
                    }

                    if let Some(max_tls_version) = config.max_tls_version {
                        let protocol = max_tls_version.to_native_tls().ok_or_else(|| {
                            // TLS v1.3.
                            // We could arguably do max_protocol_version(None), given
                            // that 1.4 does not exist yet, but that'd get messy in the
                            // future.
                            crate::error::builder("invalid maximum TLS version for backend")
                        })?;
                        tls.max_protocol_version(Some(protocol));
                    }

                    ConnectorBuilder::new_default_tls(
                        http,
                        tls,
                        proxies.clone(),
                        user_agent(&config.headers),
                        config.local_address,
                        #[cfg(any(
                            target_os = "android",
                            target_os = "fuchsia",
                            target_os = "illumos",
                            target_os = "ios",
                            target_os = "linux",
                            target_os = "macos",
                            target_os = "solaris",
                            target_os = "tvos",
                            target_os = "visionos",
                            target_os = "watchos",
                        ))]
                        config.interface.as_deref(),
                        config.nodelay,
                        config.tls_info,
                    )?
                }
                #[cfg(feature = "native-tls")]
                TlsBackend::BuiltNativeTls(conn) => ConnectorBuilder::from_built_default_tls(
                    http,
                    conn,
                    proxies.clone(),
                    user_agent(&config.headers),
                    config.local_address,
                    #[cfg(any(
                        target_os = "android",
                        target_os = "fuchsia",
                        target_os = "illumos",
                        target_os = "ios",
                        target_os = "linux",
                        target_os = "macos",
                        target_os = "solaris",
                        target_os = "tvos",
                        target_os = "visionos",
                        target_os = "watchos",
                    ))]
                    config.interface.as_deref(),
                    config.nodelay,
                    config.tls_info,
                ),
                #[cfg(feature = "__rustls")]
                TlsBackend::BuiltRustls(conn) => {
                    #[cfg(feature = "http3")]
                    {
                        h3_connector = build_h3_connector(
                            resolver.clone(),
                            conn.clone(),
                            config.quic_max_idle_timeout,
                            config.quic_stream_receive_window,
                            config.quic_receive_window,
                            config.quic_send_window,
                            config.quic_congestion_bbr,
                            config.h3_max_field_section_size,
                            config.h3_send_grease,
                            config.local_address,
                            &config.http_version_pref,
                        )?;
                    }

                    ConnectorBuilder::new_rustls_tls(
                        http,
                        conn,
                        proxies.clone(),
                        user_agent(&config.headers),
                        config.local_address,
                        #[cfg(any(
                            target_os = "android",
                            target_os = "fuchsia",
                            target_os = "illumos",
                            target_os = "ios",
                            target_os = "linux",
                            target_os = "macos",
                            target_os = "solaris",
                            target_os = "tvos",
                            target_os = "visionos",
                            target_os = "watchos",
                        ))]
                        config.interface.as_deref(),
                        config.nodelay,
                        config.tls_info,
                    )
                }
                #[cfg(feature = "__rustls")]
                TlsBackend::Rustls => {
                    use crate::tls::{IgnoreHostname, NoVerifier};

                    // Set root certificates.
                    let mut root_cert_store = rustls::RootCertStore::empty();
                    for cert in config.root_certs {
                        cert.add_to_rustls(&mut root_cert_store)?;
                    }

                    #[cfg(feature = "rustls-tls-webpki-roots-no-provider")]
                    if config.tls_built_in_certs_webpki {
                        root_cert_store.extend(webpki_roots::TLS_SERVER_ROOTS.iter().cloned());
                    }

                    #[cfg(feature = "rustls-tls-native-roots-no-provider")]
                    if config.tls_built_in_certs_native {
                        let mut valid_count = 0;
                        let mut invalid_count = 0;

                        let load_results = rustls_native_certs::load_native_certs();
                        for cert in load_results.certs {
                            // Continue on parsing errors, as native stores often include ancient or syntactically
                            // invalid certificates, like root certificates without any X509 extensions.
                            // Inspiration: https://github.com/rustls/rustls/blob/633bf4ba9d9521a95f68766d04c22e2b01e68318/rustls/src/anchors.rs#L105-L112
                            match root_cert_store.add(cert.into()) {
                                Ok(_) => valid_count += 1,
                                Err(err) => {
                                    invalid_count += 1;
                                    log::debug!("rustls failed to parse DER certificate: {err:?}");
                                }
                            }
                        }
                        if valid_count == 0 && invalid_count > 0 {
                            let err = if load_results.errors.is_empty() {
                                crate::error::builder(
                                    "zero valid certificates found in native root store",
                                )
                            } else {
                                use std::fmt::Write as _;
                                let mut acc = String::new();
                                for err in load_results.errors {
                                    let _ = writeln!(&mut acc, "{err}");
                                }

                                crate::error::builder(acc)
                            };

                            return Err(err);
                        }
                    }

                    // Set TLS versions.
                    let mut versions = rustls::ALL_VERSIONS.to_vec();

                    if let Some(min_tls_version) = config.min_tls_version {
                        versions.retain(|&supported_version| {
                            match tls::Version::from_rustls(supported_version.version) {
                                Some(version) => version >= min_tls_version,
                                // Assume it's so new we don't know about it, allow it
                                // (as of writing this is unreachable)
                                None => true,
                            }
                        });
                    }

                    if let Some(max_tls_version) = config.max_tls_version {
                        versions.retain(|&supported_version| {
                            match tls::Version::from_rustls(supported_version.version) {
                                Some(version) => version <= max_tls_version,
                                None => false,
                            }
                        });
                    }

                    if versions.is_empty() {
                        return Err(crate::error::builder("empty supported tls versions"));
                    }

                    // Allow user to have installed a runtime default.
                    // If not, we use ring.
                    let provider = rustls::crypto::CryptoProvider::get_default()
                        .map(|arc| arc.clone())
                        .unwrap_or_else(|| {
                            #[cfg(not(feature = "__rustls-ring"))]
                            panic!("No provider set");

                            #[cfg(feature = "__rustls-ring")]
                            Arc::new(rustls::crypto::ring::default_provider())
                        });

                    // Build TLS config
                    let signature_algorithms = provider.signature_verification_algorithms;
                    let config_builder =
                        rustls::ClientConfig::builder_with_provider(provider.clone())
                            .with_protocol_versions(&versions)
                            .map_err(|_| crate::error::builder("invalid TLS versions"))?;

                    let config_builder = if !config.certs_verification {
                        config_builder
                            .dangerous()
                            .with_custom_certificate_verifier(Arc::new(NoVerifier))
                    } else if !config.hostname_verification {
                        config_builder
                            .dangerous()
                            .with_custom_certificate_verifier(Arc::new(IgnoreHostname::new(
                                root_cert_store,
                                signature_algorithms,
                            )))
                    } else {
                        if config.crls.is_empty() {
                            config_builder.with_root_certificates(root_cert_store)
                        } else {
                            let crls = config
                                .crls
                                .iter()
                                .map(|e| e.as_rustls_crl())
                                .collect::<Vec<_>>();
                            let verifier =
                                rustls::client::WebPkiServerVerifier::builder_with_provider(
                                    Arc::new(root_cert_store),
                                    provider,
                                )
                                .with_crls(crls)
                                .build()
                                .map_err(|_| {
                                    crate::error::builder("invalid TLS verification settings")
                                })?;
                            config_builder.with_webpki_verifier(verifier)
                        }
                    };

                    // Finalize TLS config
                    let mut tls = if let Some(id) = config.identity {
                        id.add_to_rustls(config_builder)?
                    } else {
                        config_builder.with_no_client_auth()
                    };

                    tls.enable_sni = config.tls_sni;

                    // ALPN protocol
                    match config.http_version_pref {
                        HttpVersionPref::Http1 => {
                            tls.alpn_protocols = vec!["http/1.1".into()];
                        }
                        #[cfg(feature = "http2")]
                        HttpVersionPref::Http2 => {
                            tls.alpn_protocols = vec!["h2".into()];
                        }
                        #[cfg(feature = "http3")]
                        HttpVersionPref::Http3 => {
                            tls.alpn_protocols = vec!["h3".into()];
                        }
                        HttpVersionPref::All => {
                            tls.alpn_protocols = vec![
                                #[cfg(feature = "http2")]
                                "h2".into(),
                                "http/1.1".into(),
                            ];
                        }
                    }

                    #[cfg(feature = "http3")]
                    {
                        tls.enable_early_data = config.tls_enable_early_data;

                        h3_connector = build_h3_connector(
                            resolver.clone(),
                            tls.clone(),
                            config.quic_max_idle_timeout,
                            config.quic_stream_receive_window,
                            config.quic_receive_window,
                            config.quic_send_window,
                            config.quic_congestion_bbr,
                            config.h3_max_field_section_size,
                            config.h3_send_grease,
                            config.local_address,
                            &config.http_version_pref,
                        )?;
                    }

                    ConnectorBuilder::new_rustls_tls(
                        http,
                        tls,
                        proxies.clone(),
                        user_agent(&config.headers),
                        config.local_address,
                        #[cfg(any(
                            target_os = "android",
                            target_os = "fuchsia",
                            target_os = "illumos",
                            target_os = "ios",
                            target_os = "linux",
                            target_os = "macos",
                            target_os = "solaris",
                            target_os = "tvos",
                            target_os = "visionos",
                            target_os = "watchos",
                        ))]
                        config.interface.as_deref(),
                        config.nodelay,
                        config.tls_info,
                    )
                }
                #[cfg(any(feature = "native-tls", feature = "__rustls",))]
                TlsBackend::UnknownPreconfigured => {
                    return Err(crate::error::builder(
                        "Unknown TLS backend passed to `use_preconfigured_tls`",
                    ));
                }
            }

            #[cfg(not(feature = "__tls"))]
            ConnectorBuilder::new(
                http,
                proxies.clone(),
                config.local_address,
                #[cfg(any(
                    target_os = "android",
                    target_os = "fuchsia",
                    target_os = "illumos",
                    target_os = "ios",
                    target_os = "linux",
                    target_os = "macos",
                    target_os = "solaris",
                    target_os = "tvos",
                    target_os = "visionos",
                    target_os = "watchos",
                ))]
                config.interface.as_deref(),
                config.nodelay,
            )
        };

        connector_builder.set_timeout(config.connect_timeout);
        connector_builder.set_verbose(config.connection_verbose);
        connector_builder.set_keepalive(config.tcp_keepalive);
        connector_builder.set_keepalive_interval(config.tcp_keepalive_interval);
        connector_builder.set_keepalive_retries(config.tcp_keepalive_retries);
        #[cfg(any(target_os = "android", target_os = "fuchsia", target_os = "linux"))]
        connector_builder.set_tcp_user_timeout(config.tcp_user_timeout);

        #[cfg(feature = "socks")]
        connector_builder.set_socks_resolver(resolver);

        // TODO: It'd be best to refactor this so the HttpConnector is never
        // constructed at all. But there's a lot of code for all the different
        // ways TLS can be configured...
        #[cfg(unix)]
        connector_builder.set_unix_socket(config.unix_socket);

        let mut builder =
            hyper_util::client::legacy::Client::builder(hyper_util::rt::TokioExecutor::new());
        #[cfg(feature = "http2")]
        {
            if matches!(config.http_version_pref, HttpVersionPref::Http2) {
                builder.http2_only(true);
            }

            if let Some(http2_initial_stream_window_size) = config.http2_initial_stream_window_size
            {
                builder.http2_initial_stream_window_size(http2_initial_stream_window_size);
            }
            if let Some(http2_initial_connection_window_size) =
                config.http2_initial_connection_window_size
            {
                builder.http2_initial_connection_window_size(http2_initial_connection_window_size);
            }
            if config.http2_adaptive_window {
                builder.http2_adaptive_window(true);
            }
            if let Some(http2_max_frame_size) = config.http2_max_frame_size {
                builder.http2_max_frame_size(http2_max_frame_size);
            }
            if let Some(http2_max_header_list_size) = config.http2_max_header_list_size {
                builder.http2_max_header_list_size(http2_max_header_list_size);
            }
            if let Some(http2_keep_alive_interval) = config.http2_keep_alive_interval {
                builder.http2_keep_alive_interval(http2_keep_alive_interval);
            }
            if let Some(http2_keep_alive_timeout) = config.http2_keep_alive_timeout {
                builder.http2_keep_alive_timeout(http2_keep_alive_timeout);
            }
            if config.http2_keep_alive_while_idle {
                builder.http2_keep_alive_while_idle(true);
            }
        }

        builder.timer(hyper_util::rt::TokioTimer::new());
        builder.pool_timer(hyper_util::rt::TokioTimer::new());
        builder.pool_idle_timeout(config.pool_idle_timeout);
        builder.pool_max_idle_per_host(config.pool_max_idle_per_host);

        if config.http09_responses {
            builder.http09_responses(true);
        }

        if config.http1_title_case_headers {
            builder.http1_title_case_headers(true);
        }

        if config.http1_allow_obsolete_multiline_headers_in_responses {
            builder.http1_allow_obsolete_multiline_headers_in_responses(true);
        }

        if config.http1_ignore_invalid_headers_in_responses {
            builder.http1_ignore_invalid_headers_in_responses(true);
        }

        if config.http1_allow_spaces_after_header_name_in_responses {
            builder.http1_allow_spaces_after_header_name_in_responses(true);
        }

        let proxies_maybe_http_auth = proxies.iter().any(|p| p.maybe_has_http_auth());
        let proxies_maybe_http_custom_headers =
            proxies.iter().any(|p| p.maybe_has_http_custom_headers());

        let redirect_policy_desc = if config.redirect_policy.is_default() {
            None
        } else {
            Some(format!("{:?}", &config.redirect_policy))
        };

        let hyper_client = builder.build(connector_builder.build(config.connector_layers));
        let hyper_service = HyperService {
            #[cfg(feature = "cookies")]
            cookie_store: config.cookie_store.clone(),
            hyper: hyper_client,
        };

        let redirect_policy = {
            let mut p = TowerRedirectPolicy::new(config.redirect_policy);
            p.with_referer(config.referer)
                .with_https_only(config.https_only);
            p
        };

        let retry_policy = config.retry_policy.into_policy();

        let retries = tower::retry::Retry::new(retry_policy.clone(), hyper_service);

        let hyper = FollowRedirect::with_policy(retries, redirect_policy.clone());

        Ok(Client {
            inner: Arc::new(ClientRef {
                accepts: config.accepts,
                #[cfg(feature = "cookies")]
                cookie_store: config.cookie_store.clone(),
                // Use match instead of map since config is partially moved,
                // and it cannot be used in closure
                #[cfg(feature = "http3")]
                h3_client: match h3_connector {
                    Some(h3_connector) => {
                        #[cfg(not(feature = "cookies"))]
                        let h3_service = H3Client::new(h3_connector, config.pool_idle_timeout);
                        #[cfg(feature = "cookies")]
                        let h3_service = H3Client::new(
                            h3_connector,
                            config.pool_idle_timeout,
                            config.cookie_store,
                        );
                        let retries = tower::retry::Retry::new(retry_policy, h3_service);
                        Some(FollowRedirect::with_policy(retries, redirect_policy))
                    }
                    None => None,
                },
                headers: config.headers,
                referer: config.referer,
                read_timeout: config.read_timeout,
<<<<<<< HEAD
                total_timeout: RequestConfig::new(config.timeout),
=======
                request_timeout: RequestConfig::new(config.timeout),
                hyper,
>>>>>>> b540a4e7
                proxies,
                proxies_maybe_http_auth,
                proxies_maybe_http_custom_headers,
                https_only: config.https_only,
                redirect_policy_desc,
            }),
        })
    }

    // Higher-level options

    /// Sets the `User-Agent` header to be used by this client.
    ///
    /// # Example
    ///
    /// ```rust
    /// # async fn doc() -> Result<(), reqwest::Error> {
    /// // Name your user agent after your app?
    /// static APP_USER_AGENT: &str = concat!(
    ///     env!("CARGO_PKG_NAME"),
    ///     "/",
    ///     env!("CARGO_PKG_VERSION"),
    /// );
    ///
    /// let client = reqwest::Client::builder()
    ///     .user_agent(APP_USER_AGENT)
    ///     .build()?;
    /// let res = client.get("https://www.rust-lang.org").send().await?;
    /// # Ok(())
    /// # }
    /// ```
    pub fn user_agent<V>(mut self, value: V) -> ClientBuilder
    where
        V: TryInto<HeaderValue>,
        V::Error: Into<http::Error>,
    {
        match value.try_into() {
            Ok(value) => {
                self.config.headers.insert(USER_AGENT, value);
            }
            Err(e) => {
                self.config.error = Some(crate::error::builder(e.into()));
            }
        };
        self
    }
    /// Sets the default headers for every request.
    ///
    /// # Example
    ///
    /// ```rust
    /// use reqwest::header;
    /// # async fn doc() -> Result<(), reqwest::Error> {
    /// let mut headers = header::HeaderMap::new();
    /// headers.insert("X-MY-HEADER", header::HeaderValue::from_static("value"));
    ///
    /// // Consider marking security-sensitive headers with `set_sensitive`.
    /// let mut auth_value = header::HeaderValue::from_static("secret");
    /// auth_value.set_sensitive(true);
    /// headers.insert(header::AUTHORIZATION, auth_value);
    ///
    /// // get a client builder
    /// let client = reqwest::Client::builder()
    ///     .default_headers(headers)
    ///     .build()?;
    /// let res = client.get("https://www.rust-lang.org").send().await?;
    /// # Ok(())
    /// # }
    /// ```
    pub fn default_headers(mut self, headers: HeaderMap) -> ClientBuilder {
        for (key, value) in headers.iter() {
            self.config.headers.insert(key, value.clone());
        }
        self
    }

    /// Enable a persistent cookie store for the client.
    ///
    /// Cookies received in responses will be preserved and included in
    /// additional requests.
    ///
    /// By default, no cookie store is used. Enabling the cookie store
    /// with `cookie_store(true)` will set the store to a default implementation.
    /// It is **not** necessary to call [cookie_store(true)](crate::ClientBuilder::cookie_store) if [cookie_provider(my_cookie_store)](crate::ClientBuilder::cookie_provider)
    /// is used; calling [cookie_store(true)](crate::ClientBuilder::cookie_store) _after_ [cookie_provider(my_cookie_store)](crate::ClientBuilder::cookie_provider) will result
    /// in the provided `my_cookie_store` being **overridden** with a default implementation.
    ///
    /// # Optional
    ///
    /// This requires the optional `cookies` feature to be enabled.
    #[cfg(feature = "cookies")]
    #[cfg_attr(docsrs, doc(cfg(feature = "cookies")))]
    pub fn cookie_store(mut self, enable: bool) -> ClientBuilder {
        if enable {
            self.cookie_provider(Arc::new(cookie::Jar::default()))
        } else {
            self.config.cookie_store = None;
            self
        }
    }

    /// Set the persistent cookie store for the client.
    ///
    /// Cookies received in responses will be passed to this store, and
    /// additional requests will query this store for cookies.
    ///
    /// By default, no cookie store is used. It is **not** necessary to also call
    /// [cookie_store(true)](crate::ClientBuilder::cookie_store) if [cookie_provider(my_cookie_store)](crate::ClientBuilder::cookie_provider) is used; calling
    /// [cookie_store(true)](crate::ClientBuilder::cookie_store) _after_ [cookie_provider(my_cookie_store)](crate::ClientBuilder::cookie_provider) will result
    /// in the provided `my_cookie_store` being **overridden** with a default implementation.
    ///
    /// # Optional
    ///
    /// This requires the optional `cookies` feature to be enabled.
    #[cfg(feature = "cookies")]
    #[cfg_attr(docsrs, doc(cfg(feature = "cookies")))]
    pub fn cookie_provider<C: cookie::CookieStore + 'static>(
        mut self,
        cookie_store: Arc<C>,
    ) -> ClientBuilder {
        self.config.cookie_store = Some(cookie_store as _);
        self
    }

    /// Enable auto gzip decompression by checking the `Content-Encoding` response header.
    ///
    /// If auto gzip decompression is turned on:
    ///
    /// - When sending a request and if the request's headers do not already contain
    ///   an `Accept-Encoding` **and** `Range` values, the `Accept-Encoding` header is set to `gzip`.
    ///   The request body is **not** automatically compressed.
    /// - When receiving a response, if its headers contain a `Content-Encoding` value of
    ///   `gzip`, both `Content-Encoding` and `Content-Length` are removed from the
    ///   headers' set. The response body is automatically decompressed.
    ///
    /// If the `gzip` feature is turned on, the default option is enabled.
    ///
    /// # Optional
    ///
    /// This requires the optional `gzip` feature to be enabled
    #[cfg(feature = "gzip")]
    #[cfg_attr(docsrs, doc(cfg(feature = "gzip")))]
    pub fn gzip(mut self, enable: bool) -> ClientBuilder {
        self.config.accepts.gzip = enable;
        self
    }

    /// Enable auto brotli decompression by checking the `Content-Encoding` response header.
    ///
    /// If auto brotli decompression is turned on:
    ///
    /// - When sending a request and if the request's headers do not already contain
    ///   an `Accept-Encoding` **and** `Range` values, the `Accept-Encoding` header is set to `br`.
    ///   The request body is **not** automatically compressed.
    /// - When receiving a response, if its headers contain a `Content-Encoding` value of
    ///   `br`, both `Content-Encoding` and `Content-Length` are removed from the
    ///   headers' set. The response body is automatically decompressed.
    ///
    /// If the `brotli` feature is turned on, the default option is enabled.
    ///
    /// # Optional
    ///
    /// This requires the optional `brotli` feature to be enabled
    #[cfg(feature = "brotli")]
    #[cfg_attr(docsrs, doc(cfg(feature = "brotli")))]
    pub fn brotli(mut self, enable: bool) -> ClientBuilder {
        self.config.accepts.brotli = enable;
        self
    }

    /// Enable auto zstd decompression by checking the `Content-Encoding` response header.
    ///
    /// If auto zstd decompression is turned on:
    ///
    /// - When sending a request and if the request's headers do not already contain
    ///   an `Accept-Encoding` **and** `Range` values, the `Accept-Encoding` header is set to `zstd`.
    ///   The request body is **not** automatically compressed.
    /// - When receiving a response, if its headers contain a `Content-Encoding` value of
    ///   `zstd`, both `Content-Encoding` and `Content-Length` are removed from the
    ///   headers' set. The response body is automatically decompressed.
    ///
    /// If the `zstd` feature is turned on, the default option is enabled.
    ///
    /// # Optional
    ///
    /// This requires the optional `zstd` feature to be enabled
    #[cfg(feature = "zstd")]
    #[cfg_attr(docsrs, doc(cfg(feature = "zstd")))]
    pub fn zstd(mut self, enable: bool) -> ClientBuilder {
        self.config.accepts.zstd = enable;
        self
    }

    /// Enable auto deflate decompression by checking the `Content-Encoding` response header.
    ///
    /// If auto deflate decompression is turned on:
    ///
    /// - When sending a request and if the request's headers do not already contain
    ///   an `Accept-Encoding` **and** `Range` values, the `Accept-Encoding` header is set to `deflate`.
    ///   The request body is **not** automatically compressed.
    /// - When receiving a response, if it's headers contain a `Content-Encoding` value that
    ///   equals to `deflate`, both values `Content-Encoding` and `Content-Length` are removed from the
    ///   headers' set. The response body is automatically decompressed.
    ///
    /// If the `deflate` feature is turned on, the default option is enabled.
    ///
    /// # Optional
    ///
    /// This requires the optional `deflate` feature to be enabled
    #[cfg(feature = "deflate")]
    #[cfg_attr(docsrs, doc(cfg(feature = "deflate")))]
    pub fn deflate(mut self, enable: bool) -> ClientBuilder {
        self.config.accepts.deflate = enable;
        self
    }

    /// Disable auto response body gzip decompression.
    ///
    /// This method exists even if the optional `gzip` feature is not enabled.
    /// This can be used to ensure a `Client` doesn't use gzip decompression
    /// even if another dependency were to enable the optional `gzip` feature.
    pub fn no_gzip(self) -> ClientBuilder {
        #[cfg(feature = "gzip")]
        {
            self.gzip(false)
        }

        #[cfg(not(feature = "gzip"))]
        {
            self
        }
    }

    /// Disable auto response body brotli decompression.
    ///
    /// This method exists even if the optional `brotli` feature is not enabled.
    /// This can be used to ensure a `Client` doesn't use brotli decompression
    /// even if another dependency were to enable the optional `brotli` feature.
    pub fn no_brotli(self) -> ClientBuilder {
        #[cfg(feature = "brotli")]
        {
            self.brotli(false)
        }

        #[cfg(not(feature = "brotli"))]
        {
            self
        }
    }

    /// Disable auto response body zstd decompression.
    ///
    /// This method exists even if the optional `zstd` feature is not enabled.
    /// This can be used to ensure a `Client` doesn't use zstd decompression
    /// even if another dependency were to enable the optional `zstd` feature.
    pub fn no_zstd(self) -> ClientBuilder {
        #[cfg(feature = "zstd")]
        {
            self.zstd(false)
        }

        #[cfg(not(feature = "zstd"))]
        {
            self
        }
    }

    /// Disable auto response body deflate decompression.
    ///
    /// This method exists even if the optional `deflate` feature is not enabled.
    /// This can be used to ensure a `Client` doesn't use deflate decompression
    /// even if another dependency were to enable the optional `deflate` feature.
    pub fn no_deflate(self) -> ClientBuilder {
        #[cfg(feature = "deflate")]
        {
            self.deflate(false)
        }

        #[cfg(not(feature = "deflate"))]
        {
            self
        }
    }

    // Redirect options

    /// Set a `RedirectPolicy` for this client.
    ///
    /// Default will follow redirects up to a maximum of 10.
    pub fn redirect(mut self, policy: redirect::Policy) -> ClientBuilder {
        self.config.redirect_policy = policy;
        self
    }

    /// Enable or disable automatic setting of the `Referer` header.
    ///
    /// Default is `true`.
    pub fn referer(mut self, enable: bool) -> ClientBuilder {
        self.config.referer = enable;
        self
    }

    // Retry options

    /// Set a request retry policy.
    ///
    /// Default behavior is to retry protocol NACKs.
    // XXX: accept an `impl retry::IntoPolicy` instead?
    pub fn retry(mut self, policy: crate::retry::Builder) -> ClientBuilder {
        self.config.retry_policy = policy;
        self
    }

    // Proxy options

    /// Add a `Proxy` to the list of proxies the `Client` will use.
    ///
    /// # Note
    ///
    /// Adding a proxy will disable the automatic usage of the "system" proxy.
    pub fn proxy(mut self, proxy: Proxy) -> ClientBuilder {
        self.config.proxies.push(proxy.into_matcher());
        self.config.auto_sys_proxy = false;
        self
    }

    /// Clear all `Proxies`, so `Client` will use no proxy anymore.
    ///
    /// # Note
    /// To add a proxy exclusion list, use [crate::proxy::Proxy::no_proxy()]
    /// on all desired proxies instead.
    ///
    /// This also disables the automatic usage of the "system" proxy.
    pub fn no_proxy(mut self) -> ClientBuilder {
        self.config.proxies.clear();
        self.config.auto_sys_proxy = false;
        self
    }

    // Timeout options

    /// Enables a total request timeout.
    ///
    /// The timeout is applied from when the request starts connecting until the
    /// response body has finished. Also considered a total deadline.
    ///
    /// Default is no timeout.
    pub fn timeout(mut self, timeout: Duration) -> ClientBuilder {
        self.config.timeout = Some(timeout);
        self
    }

    /// Enables a read timeout.
    ///
    /// The timeout applies to each read operation, and resets after a
    /// successful read. This is more appropriate for detecting stalled
    /// connections when the size isn't known beforehand.
    ///
    /// Default is no timeout.
    pub fn read_timeout(mut self, timeout: Duration) -> ClientBuilder {
        self.config.read_timeout = Some(timeout);
        self
    }

    /// Set a timeout for only the connect phase of a `Client`.
    ///
    /// Default is `None`.
    ///
    /// # Note
    ///
    /// This **requires** the futures be executed in a tokio runtime with
    /// a tokio timer enabled.
    pub fn connect_timeout(mut self, timeout: Duration) -> ClientBuilder {
        self.config.connect_timeout = Some(timeout);
        self
    }

    /// Set whether connections should emit verbose logs.
    ///
    /// Enabling this option will emit [log][] messages at the `TRACE` level
    /// for read and write operations on connections.
    ///
    /// [log]: https://crates.io/crates/log
    pub fn connection_verbose(mut self, verbose: bool) -> ClientBuilder {
        self.config.connection_verbose = verbose;
        self
    }

    // HTTP options

    /// Set an optional timeout for idle sockets being kept-alive.
    ///
    /// Pass `None` to disable timeout.
    ///
    /// Default is 90 seconds.
    pub fn pool_idle_timeout<D>(mut self, val: D) -> ClientBuilder
    where
        D: Into<Option<Duration>>,
    {
        self.config.pool_idle_timeout = val.into();
        self
    }

    /// Sets the maximum idle connection per host allowed in the pool.
    pub fn pool_max_idle_per_host(mut self, max: usize) -> ClientBuilder {
        self.config.pool_max_idle_per_host = max;
        self
    }

    /// Send headers as title case instead of lowercase.
    pub fn http1_title_case_headers(mut self) -> ClientBuilder {
        self.config.http1_title_case_headers = true;
        self
    }

    /// Set whether HTTP/1 connections will accept obsolete line folding for
    /// header values.
    ///
    /// Newline codepoints (`\r` and `\n`) will be transformed to spaces when
    /// parsing.
    pub fn http1_allow_obsolete_multiline_headers_in_responses(
        mut self,
        value: bool,
    ) -> ClientBuilder {
        self.config
            .http1_allow_obsolete_multiline_headers_in_responses = value;
        self
    }

    /// Sets whether invalid header lines should be silently ignored in HTTP/1 responses.
    pub fn http1_ignore_invalid_headers_in_responses(mut self, value: bool) -> ClientBuilder {
        self.config.http1_ignore_invalid_headers_in_responses = value;
        self
    }

    /// Set whether HTTP/1 connections will accept spaces between header
    /// names and the colon that follow them in responses.
    ///
    /// Newline codepoints (`\r` and `\n`) will be transformed to spaces when
    /// parsing.
    pub fn http1_allow_spaces_after_header_name_in_responses(
        mut self,
        value: bool,
    ) -> ClientBuilder {
        self.config
            .http1_allow_spaces_after_header_name_in_responses = value;
        self
    }

    /// Only use HTTP/1.
    pub fn http1_only(mut self) -> ClientBuilder {
        self.config.http_version_pref = HttpVersionPref::Http1;
        self
    }

    /// Allow HTTP/0.9 responses
    pub fn http09_responses(mut self) -> ClientBuilder {
        self.config.http09_responses = true;
        self
    }

    /// Only use HTTP/2.
    #[cfg(feature = "http2")]
    #[cfg_attr(docsrs, doc(cfg(feature = "http2")))]
    pub fn http2_prior_knowledge(mut self) -> ClientBuilder {
        self.config.http_version_pref = HttpVersionPref::Http2;
        self
    }

    /// Only use HTTP/3.
    #[cfg(feature = "http3")]
    #[cfg_attr(docsrs, doc(cfg(all(reqwest_unstable, feature = "http3",))))]
    pub fn http3_prior_knowledge(mut self) -> ClientBuilder {
        self.config.http_version_pref = HttpVersionPref::Http3;
        self
    }

    /// Sets the `SETTINGS_INITIAL_WINDOW_SIZE` option for HTTP2 stream-level flow control.
    ///
    /// Default is currently 65,535 but may change internally to optimize for common uses.
    #[cfg(feature = "http2")]
    #[cfg_attr(docsrs, doc(cfg(feature = "http2")))]
    pub fn http2_initial_stream_window_size(mut self, sz: impl Into<Option<u32>>) -> ClientBuilder {
        self.config.http2_initial_stream_window_size = sz.into();
        self
    }

    /// Sets the max connection-level flow control for HTTP2
    ///
    /// Default is currently 65,535 but may change internally to optimize for common uses.
    #[cfg(feature = "http2")]
    #[cfg_attr(docsrs, doc(cfg(feature = "http2")))]
    pub fn http2_initial_connection_window_size(
        mut self,
        sz: impl Into<Option<u32>>,
    ) -> ClientBuilder {
        self.config.http2_initial_connection_window_size = sz.into();
        self
    }

    /// Sets whether to use an adaptive flow control.
    ///
    /// Enabling this will override the limits set in `http2_initial_stream_window_size` and
    /// `http2_initial_connection_window_size`.
    #[cfg(feature = "http2")]
    #[cfg_attr(docsrs, doc(cfg(feature = "http2")))]
    pub fn http2_adaptive_window(mut self, enabled: bool) -> ClientBuilder {
        self.config.http2_adaptive_window = enabled;
        self
    }

    /// Sets the maximum frame size to use for HTTP2.
    ///
    /// Default is currently 16,384 but may change internally to optimize for common uses.
    #[cfg(feature = "http2")]
    #[cfg_attr(docsrs, doc(cfg(feature = "http2")))]
    pub fn http2_max_frame_size(mut self, sz: impl Into<Option<u32>>) -> ClientBuilder {
        self.config.http2_max_frame_size = sz.into();
        self
    }

    /// Sets the maximum size of received header frames for HTTP2.
    ///
    /// Default is currently 16KB, but can change.
    #[cfg(feature = "http2")]
    #[cfg_attr(docsrs, doc(cfg(feature = "http2")))]
    pub fn http2_max_header_list_size(mut self, max_header_size_bytes: u32) -> ClientBuilder {
        self.config.http2_max_header_list_size = Some(max_header_size_bytes);
        self
    }

    /// Sets an interval for HTTP2 Ping frames should be sent to keep a connection alive.
    ///
    /// Pass `None` to disable HTTP2 keep-alive.
    /// Default is currently disabled.
    #[cfg(feature = "http2")]
    #[cfg_attr(docsrs, doc(cfg(feature = "http2")))]
    pub fn http2_keep_alive_interval(
        mut self,
        interval: impl Into<Option<Duration>>,
    ) -> ClientBuilder {
        self.config.http2_keep_alive_interval = interval.into();
        self
    }

    /// Sets a timeout for receiving an acknowledgement of the keep-alive ping.
    ///
    /// If the ping is not acknowledged within the timeout, the connection will be closed.
    /// Does nothing if `http2_keep_alive_interval` is disabled.
    /// Default is currently disabled.
    #[cfg(feature = "http2")]
    #[cfg_attr(docsrs, doc(cfg(feature = "http2")))]
    pub fn http2_keep_alive_timeout(mut self, timeout: Duration) -> ClientBuilder {
        self.config.http2_keep_alive_timeout = Some(timeout);
        self
    }

    /// Sets whether HTTP2 keep-alive should apply while the connection is idle.
    ///
    /// If disabled, keep-alive pings are only sent while there are open request/responses streams.
    /// If enabled, pings are also sent when no streams are active.
    /// Does nothing if `http2_keep_alive_interval` is disabled.
    /// Default is `false`.
    #[cfg(feature = "http2")]
    #[cfg_attr(docsrs, doc(cfg(feature = "http2")))]
    pub fn http2_keep_alive_while_idle(mut self, enabled: bool) -> ClientBuilder {
        self.config.http2_keep_alive_while_idle = enabled;
        self
    }

    // TCP options

    /// Set whether sockets have `TCP_NODELAY` enabled.
    ///
    /// Default is `true`.
    pub fn tcp_nodelay(mut self, enabled: bool) -> ClientBuilder {
        self.config.nodelay = enabled;
        self
    }

    /// Bind to a local IP Address.
    ///
    /// # Example
    ///
    /// ```
    /// # fn doc() -> Result<(), reqwest::Error> {
    /// use std::net::IpAddr;
    /// let local_addr = IpAddr::from([12, 4, 1, 8]);
    /// let client = reqwest::Client::builder()
    ///     .local_address(local_addr)
    ///     .build()?;
    /// # Ok(())
    /// # }
    /// ```
    pub fn local_address<T>(mut self, addr: T) -> ClientBuilder
    where
        T: Into<Option<IpAddr>>,
    {
        self.config.local_address = addr.into();
        self
    }

    /// Bind connections only on the specified network interface.
    ///
    /// This option is only available on the following operating systems:
    ///
    /// - Android
    /// - Fuchsia
    /// - Linux,
    /// - macOS and macOS-like systems (iOS, tvOS, watchOS and visionOS)
    /// - Solaris and illumos
    ///
    /// On Android, Linux, and Fuchsia, this uses the
    /// [`SO_BINDTODEVICE`][man-7-socket] socket option. On macOS and macOS-like
    /// systems, Solaris, and illumos, this instead uses the [`IP_BOUND_IF` and
    /// `IPV6_BOUND_IF`][man-7p-ip] socket options (as appropriate).
    ///
    /// Note that connections will fail if the provided interface name is not a
    /// network interface that currently exists when a connection is established.
    ///
    /// # Example
    ///
    /// ```
    /// # fn doc() -> Result<(), reqwest::Error> {
    /// let interface = "lo";
    /// let client = reqwest::Client::builder()
    ///     .interface(interface)
    ///     .build()?;
    /// # Ok(())
    /// # }
    /// ```
    ///
    /// [man-7-socket]: https://man7.org/linux/man-pages/man7/socket.7.html
    /// [man-7p-ip]: https://docs.oracle.com/cd/E86824_01/html/E54777/ip-7p.html
    #[cfg(any(
        target_os = "android",
        target_os = "fuchsia",
        target_os = "illumos",
        target_os = "ios",
        target_os = "linux",
        target_os = "macos",
        target_os = "solaris",
        target_os = "tvos",
        target_os = "visionos",
        target_os = "watchos",
    ))]
    pub fn interface(mut self, interface: &str) -> ClientBuilder {
        self.config.interface = Some(interface.to_string());
        self
    }

    /// Set that all sockets have `SO_KEEPALIVE` set with the supplied duration.
    ///
    /// If `None`, the option will not be set.
    pub fn tcp_keepalive<D>(mut self, val: D) -> ClientBuilder
    where
        D: Into<Option<Duration>>,
    {
        self.config.tcp_keepalive = val.into();
        self
    }

    /// Set that all sockets have `SO_KEEPALIVE` set with the supplied interval.
    ///
    /// If `None`, the option will not be set.
    pub fn tcp_keepalive_interval<D>(mut self, val: D) -> ClientBuilder
    where
        D: Into<Option<Duration>>,
    {
        self.config.tcp_keepalive_interval = val.into();
        self
    }

    /// Set that all sockets have `SO_KEEPALIVE` set with the supplied retry count.
    ///
    /// If `None`, the option will not be set.
    pub fn tcp_keepalive_retries<C>(mut self, retries: C) -> ClientBuilder
    where
        C: Into<Option<u32>>,
    {
        self.config.tcp_keepalive_retries = retries.into();
        self
    }

    /// Set that all sockets have `TCP_USER_TIMEOUT` set with the supplied duration.
    ///
    /// This option controls how long transmitted data may remain unacknowledged before
    /// the connection is force-closed.
    ///
    /// If `None`, the option will not be set.
    #[cfg(any(target_os = "android", target_os = "fuchsia", target_os = "linux"))]
    pub fn tcp_user_timeout<D>(mut self, val: D) -> ClientBuilder
    where
        D: Into<Option<Duration>>,
    {
        self.config.tcp_user_timeout = val.into();
        self
    }

    // Alt Transports

    /// Set that all connections will use this Unix socket.
    ///
    /// If a request URI uses the `https` scheme, TLS will still be used over
    /// the Unix socket.
    ///
    /// # Note
    ///
    /// This option is not compatible with any of the TCP or Proxy options.
    /// Setting this will ignore all those options previously set.
    ///
    /// Likewise, DNS resolution will not be done on the domain name.
    #[cfg(unix)]
    pub fn unix_socket(mut self, path: impl UnixSocketProvider) -> ClientBuilder {
        self.config.unix_socket = Some(path.reqwest_uds_path(crate::connect::uds::Internal).into());
        self
    }

    // TLS options

    /// Add a custom root certificate.
    ///
    /// This can be used to connect to a server that has a self-signed
    /// certificate for example.
    ///
    /// # Optional
    ///
    /// This requires the optional `default-tls`, `native-tls`, or `rustls-tls(-...)`
    /// feature to be enabled.
    #[cfg(feature = "__tls")]
    #[cfg_attr(
        docsrs,
        doc(cfg(any(
            feature = "default-tls",
            feature = "native-tls",
            feature = "rustls-tls"
        )))
    )]
    pub fn add_root_certificate(mut self, cert: Certificate) -> ClientBuilder {
        self.config.root_certs.push(cert);
        self
    }

    /// Add a certificate revocation list.
    ///
    ///
    /// # Optional
    ///
    /// This requires the `rustls-tls(-...)` Cargo feature enabled.
    #[cfg(feature = "__rustls")]
    #[cfg_attr(docsrs, doc(cfg(feature = "rustls-tls")))]
    pub fn add_crl(mut self, crl: CertificateRevocationList) -> ClientBuilder {
        self.config.crls.push(crl);
        self
    }

    /// Add multiple certificate revocation lists.
    ///
    ///
    /// # Optional
    ///
    /// This requires the `rustls-tls(-...)` Cargo feature enabled.
    #[cfg(feature = "__rustls")]
    #[cfg_attr(docsrs, doc(cfg(feature = "rustls-tls")))]
    pub fn add_crls(
        mut self,
        crls: impl IntoIterator<Item = CertificateRevocationList>,
    ) -> ClientBuilder {
        self.config.crls.extend(crls);
        self
    }

    /// Controls the use of built-in/preloaded certificates during certificate validation.
    ///
    /// Defaults to `true` -- built-in system certs will be used.
    ///
    /// # Bulk Option
    ///
    /// If this value is `true`, _all_ enabled system certs configured with Cargo
    /// features will be loaded.
    ///
    /// You can set this to `false`, and enable only a specific source with
    /// individual methods. Do that will prevent other sources from being loaded
    /// even if their feature Cargo feature is enabled.
    ///
    /// # Optional
    ///
    /// This requires the optional `default-tls`, `native-tls`, or `rustls-tls(-...)`
    /// feature to be enabled.
    #[cfg(feature = "__tls")]
    #[cfg_attr(
        docsrs,
        doc(cfg(any(
            feature = "default-tls",
            feature = "native-tls",
            feature = "rustls-tls"
        )))
    )]
    pub fn tls_built_in_root_certs(mut self, tls_built_in_root_certs: bool) -> ClientBuilder {
        self.config.tls_built_in_root_certs = tls_built_in_root_certs;

        #[cfg(feature = "rustls-tls-webpki-roots-no-provider")]
        {
            self.config.tls_built_in_certs_webpki = tls_built_in_root_certs;
        }

        #[cfg(feature = "rustls-tls-native-roots-no-provider")]
        {
            self.config.tls_built_in_certs_native = tls_built_in_root_certs;
        }

        self
    }

    /// Sets whether to load webpki root certs with rustls.
    ///
    /// If the feature is enabled, this value is `true` by default.
    #[cfg(feature = "rustls-tls-webpki-roots-no-provider")]
    #[cfg_attr(docsrs, doc(cfg(feature = "rustls-tls-webpki-roots-no-provider")))]
    pub fn tls_built_in_webpki_certs(mut self, enabled: bool) -> ClientBuilder {
        self.config.tls_built_in_certs_webpki = enabled;
        self
    }

    /// Sets whether to load native root certs with rustls.
    ///
    /// If the feature is enabled, this value is `true` by default.
    #[cfg(feature = "rustls-tls-native-roots-no-provider")]
    #[cfg_attr(docsrs, doc(cfg(feature = "rustls-tls-native-roots-no-provider")))]
    pub fn tls_built_in_native_certs(mut self, enabled: bool) -> ClientBuilder {
        self.config.tls_built_in_certs_native = enabled;
        self
    }

    /// Sets the identity to be used for client certificate authentication.
    ///
    /// # Optional
    ///
    /// This requires the optional `native-tls` or `rustls-tls(-...)` feature to be
    /// enabled.
    #[cfg(any(feature = "native-tls", feature = "__rustls"))]
    #[cfg_attr(docsrs, doc(cfg(any(feature = "native-tls", feature = "rustls-tls"))))]
    pub fn identity(mut self, identity: Identity) -> ClientBuilder {
        self.config.identity = Some(identity);
        self
    }

    /// Controls the use of hostname verification.
    ///
    /// Defaults to `false`.
    ///
    /// # Warning
    ///
    /// You should think very carefully before you use this method. If
    /// hostname verification is not used, any valid certificate for any
    /// site will be trusted for use from any other. This introduces a
    /// significant vulnerability to man-in-the-middle attacks.
    ///
    /// # Optional
    ///
    /// This requires the optional `default-tls`, `native-tls`, or `rustls-tls(-...)`
    /// feature to be enabled.
    #[cfg(feature = "__tls")]
    #[cfg_attr(
        docsrs,
        doc(cfg(any(
            feature = "default-tls",
            feature = "native-tls",
            feature = "rustls-tls"
        )))
    )]
    pub fn danger_accept_invalid_hostnames(
        mut self,
        accept_invalid_hostname: bool,
    ) -> ClientBuilder {
        self.config.hostname_verification = !accept_invalid_hostname;
        self
    }

    /// Controls the use of certificate validation.
    ///
    /// Defaults to `false`.
    ///
    /// # Warning
    ///
    /// You should think very carefully before using this method. If
    /// invalid certificates are trusted, *any* certificate for *any* site
    /// will be trusted for use. This includes expired certificates. This
    /// introduces significant vulnerabilities, and should only be used
    /// as a last resort.
    ///
    /// # Optional
    ///
    /// This requires the optional `default-tls`, `native-tls`, or `rustls-tls(-...)`
    /// feature to be enabled.
    #[cfg(feature = "__tls")]
    #[cfg_attr(
        docsrs,
        doc(cfg(any(
            feature = "default-tls",
            feature = "native-tls",
            feature = "rustls-tls"
        )))
    )]
    pub fn danger_accept_invalid_certs(mut self, accept_invalid_certs: bool) -> ClientBuilder {
        self.config.certs_verification = !accept_invalid_certs;
        self
    }

    /// Controls the use of TLS server name indication.
    ///
    /// Defaults to `true`.
    ///
    /// # Optional
    ///
    /// This requires the optional `default-tls`, `native-tls`, or `rustls-tls(-...)`
    /// feature to be enabled.
    #[cfg(feature = "__tls")]
    #[cfg_attr(
        docsrs,
        doc(cfg(any(
            feature = "default-tls",
            feature = "native-tls",
            feature = "rustls-tls"
        )))
    )]
    pub fn tls_sni(mut self, tls_sni: bool) -> ClientBuilder {
        self.config.tls_sni = tls_sni;
        self
    }

    /// Set the minimum required TLS version for connections.
    ///
    /// By default, the TLS backend's own default is used.
    ///
    /// # Errors
    ///
    /// A value of `tls::Version::TLS_1_3` will cause an error with the
    /// `native-tls`/`default-tls` backend. This does not mean the version
    /// isn't supported, just that it can't be set as a minimum due to
    /// technical limitations.
    ///
    /// # Optional
    ///
    /// This requires the optional `default-tls`, `native-tls`, or `rustls-tls(-...)`
    /// feature to be enabled.
    #[cfg(feature = "__tls")]
    #[cfg_attr(
        docsrs,
        doc(cfg(any(
            feature = "default-tls",
            feature = "native-tls",
            feature = "rustls-tls"
        )))
    )]
    pub fn min_tls_version(mut self, version: tls::Version) -> ClientBuilder {
        self.config.min_tls_version = Some(version);
        self
    }

    /// Set the maximum allowed TLS version for connections.
    ///
    /// By default, there's no maximum.
    ///
    /// # Errors
    ///
    /// A value of `tls::Version::TLS_1_3` will cause an error with the
    /// `native-tls`/`default-tls` backend. This does not mean the version
    /// isn't supported, just that it can't be set as a maximum due to
    /// technical limitations.
    ///
    /// Cannot set a maximum outside the protocol versions supported by
    /// `rustls` with the `rustls-tls` backend.
    ///
    /// # Optional
    ///
    /// This requires the optional `default-tls`, `native-tls`, or `rustls-tls(-...)`
    /// feature to be enabled.
    #[cfg(feature = "__tls")]
    #[cfg_attr(
        docsrs,
        doc(cfg(any(
            feature = "default-tls",
            feature = "native-tls",
            feature = "rustls-tls"
        )))
    )]
    pub fn max_tls_version(mut self, version: tls::Version) -> ClientBuilder {
        self.config.max_tls_version = Some(version);
        self
    }

    /// Force using the native TLS backend.
    ///
    /// Since multiple TLS backends can be optionally enabled, this option will
    /// force the `native-tls` backend to be used for this `Client`.
    ///
    /// # Optional
    ///
    /// This requires the optional `native-tls` feature to be enabled.
    #[cfg(feature = "native-tls")]
    #[cfg_attr(docsrs, doc(cfg(feature = "native-tls")))]
    pub fn use_native_tls(mut self) -> ClientBuilder {
        self.config.tls = TlsBackend::Default;
        self
    }

    /// Force using the Rustls TLS backend.
    ///
    /// Since multiple TLS backends can be optionally enabled, this option will
    /// force the `rustls` backend to be used for this `Client`.
    ///
    /// # Optional
    ///
    /// This requires the optional `rustls-tls(-...)` feature to be enabled.
    #[cfg(feature = "__rustls")]
    #[cfg_attr(docsrs, doc(cfg(feature = "rustls-tls")))]
    pub fn use_rustls_tls(mut self) -> ClientBuilder {
        self.config.tls = TlsBackend::Rustls;
        self
    }

    /// Use a preconfigured TLS backend.
    ///
    /// If the passed `Any` argument is not a TLS backend that reqwest
    /// understands, the `ClientBuilder` will error when calling `build`.
    ///
    /// # Advanced
    ///
    /// This is an advanced option, and can be somewhat brittle. Usage requires
    /// keeping the preconfigured TLS argument version in sync with reqwest,
    /// since version mismatches will result in an "unknown" TLS backend.
    ///
    /// If possible, it's preferable to use the methods on `ClientBuilder`
    /// to configure reqwest's TLS.
    ///
    /// # Optional
    ///
    /// This requires one of the optional features `native-tls` or
    /// `rustls-tls(-...)` to be enabled.
    #[cfg(any(feature = "native-tls", feature = "__rustls",))]
    #[cfg_attr(docsrs, doc(cfg(any(feature = "native-tls", feature = "rustls-tls"))))]
    pub fn use_preconfigured_tls(mut self, tls: impl Any) -> ClientBuilder {
        let mut tls = Some(tls);
        #[cfg(feature = "native-tls")]
        {
            if let Some(conn) = (&mut tls as &mut dyn Any).downcast_mut::<Option<TlsConnector>>() {
                let tls = conn.take().expect("is definitely Some");
                let tls = crate::tls::TlsBackend::BuiltNativeTls(tls);
                self.config.tls = tls;
                return self;
            }
        }
        #[cfg(feature = "__rustls")]
        {
            if let Some(conn) =
                (&mut tls as &mut dyn Any).downcast_mut::<Option<rustls::ClientConfig>>()
            {
                let tls = conn.take().expect("is definitely Some");
                let tls = crate::tls::TlsBackend::BuiltRustls(tls);
                self.config.tls = tls;
                return self;
            }
        }

        // Otherwise, we don't recognize the TLS backend!
        self.config.tls = crate::tls::TlsBackend::UnknownPreconfigured;
        self
    }

    /// Add TLS information as `TlsInfo` extension to responses.
    ///
    /// # Optional
    ///
    /// This requires the optional `default-tls`, `native-tls`, or `rustls-tls(-...)`
    /// feature to be enabled.
    #[cfg(feature = "__tls")]
    #[cfg_attr(
        docsrs,
        doc(cfg(any(
            feature = "default-tls",
            feature = "native-tls",
            feature = "rustls-tls"
        )))
    )]
    pub fn tls_info(mut self, tls_info: bool) -> ClientBuilder {
        self.config.tls_info = tls_info;
        self
    }

    /// Restrict the Client to be used with HTTPS only requests.
    ///
    /// Defaults to false.
    pub fn https_only(mut self, enabled: bool) -> ClientBuilder {
        self.config.https_only = enabled;
        self
    }

    #[doc(hidden)]
    #[cfg(feature = "hickory-dns")]
    #[cfg_attr(docsrs, doc(cfg(feature = "hickory-dns")))]
    #[deprecated(note = "use `hickory_dns` instead")]
    pub fn trust_dns(mut self, enable: bool) -> ClientBuilder {
        self.config.hickory_dns = enable;
        self
    }

    /// Enables the [hickory-dns](hickory_resolver) async resolver instead of a default threadpool
    /// using `getaddrinfo`.
    ///
    /// If the `hickory-dns` feature is turned on, the default option is enabled.
    ///
    /// # Optional
    ///
    /// This requires the optional `hickory-dns` feature to be enabled
    ///
    /// # Warning
    ///
    /// The hickory resolver does not work exactly the same, or on all the platforms
    /// that the default resolver does
    #[cfg(feature = "hickory-dns")]
    #[cfg_attr(docsrs, doc(cfg(feature = "hickory-dns")))]
    pub fn hickory_dns(mut self, enable: bool) -> ClientBuilder {
        self.config.hickory_dns = enable;
        self
    }

    #[doc(hidden)]
    #[deprecated(note = "use `no_hickory_dns` instead")]
    pub fn no_trust_dns(self) -> ClientBuilder {
        self.no_hickory_dns()
    }

    /// Disables the hickory-dns async resolver.
    ///
    /// This method exists even if the optional `hickory-dns` feature is not enabled.
    /// This can be used to ensure a `Client` doesn't use the hickory-dns async resolver
    /// even if another dependency were to enable the optional `hickory-dns` feature.
    pub fn no_hickory_dns(self) -> ClientBuilder {
        #[cfg(feature = "hickory-dns")]
        {
            self.hickory_dns(false)
        }

        #[cfg(not(feature = "hickory-dns"))]
        {
            self
        }
    }

    /// Override DNS resolution for specific domains to a particular IP address.
    ///
    /// Set the port to `0` to use the conventional port for the given scheme (e.g. 80 for http).
    /// Ports in the URL itself will always be used instead of the port in the overridden addr.
    pub fn resolve(self, domain: &str, addr: SocketAddr) -> ClientBuilder {
        self.resolve_to_addrs(domain, &[addr])
    }

    /// Override DNS resolution for specific domains to particular IP addresses.
    ///
    /// Set the port to `0` to use the conventional port for the given scheme (e.g. 80 for http).
    /// Ports in the URL itself will always be used instead of the port in the overridden addr.
    pub fn resolve_to_addrs(mut self, domain: &str, addrs: &[SocketAddr]) -> ClientBuilder {
        self.config
            .dns_overrides
            .insert(domain.to_ascii_lowercase(), addrs.to_vec());
        self
    }

    /// Override the DNS resolver implementation.
    ///
    /// Pass an `Arc` wrapping a type implementing `Resolve`.
    /// Overrides for specific names passed to `resolve` and `resolve_to_addrs` will
    /// still be applied on top of this resolver.
    pub fn dns_resolver<R: Resolve + 'static>(mut self, resolver: Arc<R>) -> ClientBuilder {
        self.config.dns_resolver = Some(resolver as _);
        self
    }

    /// Override the DNS resolver implementation.
    ///
    /// Overrides for specific names passed to `resolve` and `resolve_to_addrs` will
    /// still be applied on top of this resolver.
    ///
    /// This method will replace `dns_resolver` in the next breaking change.
    pub fn dns_resolver2<R>(mut self, resolver: R) -> ClientBuilder
    where
        R: crate::dns::resolve::IntoResolve,
    {
        self.config.dns_resolver = Some(resolver.into_resolve());
        self
    }

    /// Whether to send data on the first flight ("early data") in TLS 1.3 handshakes
    /// for HTTP/3 connections.
    ///
    /// The default is false.
    #[cfg(feature = "http3")]
    #[cfg_attr(docsrs, doc(cfg(all(reqwest_unstable, feature = "http3",))))]
    pub fn tls_early_data(mut self, enabled: bool) -> ClientBuilder {
        self.config.tls_enable_early_data = enabled;
        self
    }

    /// Maximum duration of inactivity to accept before timing out the QUIC connection.
    ///
    /// Please see docs in [`TransportConfig`] in [`quinn`].
    ///
    /// [`TransportConfig`]: https://docs.rs/quinn/latest/quinn/struct.TransportConfig.html
    #[cfg(feature = "http3")]
    #[cfg_attr(docsrs, doc(cfg(all(reqwest_unstable, feature = "http3",))))]
    pub fn http3_max_idle_timeout(mut self, value: Duration) -> ClientBuilder {
        self.config.quic_max_idle_timeout = Some(value);
        self
    }

    /// Maximum number of bytes the peer may transmit without acknowledgement on any one stream
    /// before becoming blocked.
    ///
    /// Please see docs in [`TransportConfig`] in [`quinn`].
    ///
    /// [`TransportConfig`]: https://docs.rs/quinn/latest/quinn/struct.TransportConfig.html
    ///
    /// # Panics
    ///
    /// Panics if the value is over 2^62.
    #[cfg(feature = "http3")]
    #[cfg_attr(docsrs, doc(cfg(all(reqwest_unstable, feature = "http3",))))]
    pub fn http3_stream_receive_window(mut self, value: u64) -> ClientBuilder {
        self.config.quic_stream_receive_window = Some(value.try_into().unwrap());
        self
    }

    /// Maximum number of bytes the peer may transmit across all streams of a connection before
    /// becoming blocked.
    ///
    /// Please see docs in [`TransportConfig`] in [`quinn`].
    ///
    /// [`TransportConfig`]: https://docs.rs/quinn/latest/quinn/struct.TransportConfig.html
    ///
    /// # Panics
    ///
    /// Panics if the value is over 2^62.
    #[cfg(feature = "http3")]
    #[cfg_attr(docsrs, doc(cfg(all(reqwest_unstable, feature = "http3",))))]
    pub fn http3_conn_receive_window(mut self, value: u64) -> ClientBuilder {
        self.config.quic_receive_window = Some(value.try_into().unwrap());
        self
    }

    /// Maximum number of bytes to transmit to a peer without acknowledgment
    ///
    /// Please see docs in [`TransportConfig`] in [`quinn`].
    ///
    /// [`TransportConfig`]: https://docs.rs/quinn/latest/quinn/struct.TransportConfig.html
    #[cfg(feature = "http3")]
    #[cfg_attr(docsrs, doc(cfg(all(reqwest_unstable, feature = "http3",))))]
    pub fn http3_send_window(mut self, value: u64) -> ClientBuilder {
        self.config.quic_send_window = Some(value);
        self
    }

    /// Override the default congestion control algorithm to use [BBR]
    ///
    /// The current default congestion control algorithm is [CUBIC]. This method overrides the
    /// default.
    ///
    /// [BBR]: https://datatracker.ietf.org/doc/html/draft-ietf-ccwg-bbr
    /// [CUBIC]: https://datatracker.ietf.org/doc/html/rfc8312
    #[cfg(feature = "http3")]
    #[cfg_attr(docsrs, doc(cfg(all(reqwest_unstable, feature = "http3",))))]
    pub fn http3_congestion_bbr(mut self) -> ClientBuilder {
        self.config.quic_congestion_bbr = true;
        self
    }

    /// Set the maximum HTTP/3 header size this client is willing to accept.
    ///
    /// See [header size constraints] section of the specification for details.
    ///
    /// [header size constraints]: https://www.rfc-editor.org/rfc/rfc9114.html#name-header-size-constraints
    ///
    /// Please see docs in [`Builder`] in [`h3`].
    ///
    /// [`Builder`]: https://docs.rs/h3/latest/h3/client/struct.Builder.html#method.max_field_section_size
    #[cfg(feature = "http3")]
    #[cfg_attr(docsrs, doc(cfg(all(reqwest_unstable, feature = "http3",))))]
    pub fn http3_max_field_section_size(mut self, value: u64) -> ClientBuilder {
        self.config.h3_max_field_section_size = Some(value.try_into().unwrap());
        self
    }

    /// Enable whether to send HTTP/3 protocol grease on the connections.
    ///
    /// HTTP/3 uses the concept of "grease"
    ///
    /// to prevent potential interoperability issues in the future.
    /// In HTTP/3, the concept of grease is used to ensure that the protocol can evolve
    /// and accommodate future changes without breaking existing implementations.
    ///
    /// Please see docs in [`Builder`] in [`h3`].
    ///
    /// [`Builder`]: https://docs.rs/h3/latest/h3/client/struct.Builder.html#method.send_grease
    #[cfg(feature = "http3")]
    #[cfg_attr(docsrs, doc(cfg(all(reqwest_unstable, feature = "http3",))))]
    pub fn http3_send_grease(mut self, enabled: bool) -> ClientBuilder {
        self.config.h3_send_grease = Some(enabled);
        self
    }

    /// Adds a new Tower [`Layer`](https://docs.rs/tower/latest/tower/trait.Layer.html) to the
    /// base connector [`Service`](https://docs.rs/tower/latest/tower/trait.Service.html) which
    /// is responsible for connection establishment.
    ///
    /// Each subsequent invocation of this function will wrap previous layers.
    ///
    /// If configured, the `connect_timeout` will be the outermost layer.
    ///
    /// Example usage:
    /// ```
    /// use std::time::Duration;
    ///
    /// # #[cfg(not(feature = "rustls-tls-no-provider"))]
    /// let client = reqwest::Client::builder()
    ///                      // resolved to outermost layer, meaning while we are waiting on concurrency limit
    ///                      .connect_timeout(Duration::from_millis(200))
    ///                      // underneath the concurrency check, so only after concurrency limit lets us through
    ///                      .connector_layer(tower::timeout::TimeoutLayer::new(Duration::from_millis(50)))
    ///                      .connector_layer(tower::limit::concurrency::ConcurrencyLimitLayer::new(2))
    ///                      .build()
    ///                      .unwrap();
    /// ```
    ///
    pub fn connector_layer<L>(mut self, layer: L) -> ClientBuilder
    where
        L: Layer<BoxedConnectorService> + Clone + Send + Sync + 'static,
        L::Service:
            Service<Unnameable, Response = Conn, Error = BoxError> + Clone + Send + Sync + 'static,
        <L::Service as Service<Unnameable>>::Future: Send + 'static,
    {
        let layer = BoxCloneSyncServiceLayer::new(layer);

        self.config.connector_layers.push(layer);

        self
    }
}

type HyperClient = hyper_util::client::legacy::Client<Connector, super::Body>;

impl Default for Client {
    fn default() -> Self {
        Self::new()
    }
}

impl Client {
    /// Constructs a new `Client`.
    ///
    /// # Panics
    ///
    /// This method panics if a TLS backend cannot be initialized, or the resolver
    /// cannot load the system configuration.
    ///
    /// Use `Client::builder()` if you wish to handle the failure as an `Error`
    /// instead of panicking.
    pub fn new() -> Client {
        ClientBuilder::new().build().expect("Client::new()")
    }

    /// Creates a `ClientBuilder` to configure a `Client`.
    ///
    /// This is the same as `ClientBuilder::new()`.
    pub fn builder() -> ClientBuilder {
        ClientBuilder::new()
    }

    /// Convenience method to make a `GET` request to a URL.
    ///
    /// # Errors
    ///
    /// This method fails whenever the supplied `Url` cannot be parsed.
    pub fn get<U: IntoUrl>(&self, url: U) -> RequestBuilder {
        self.request(Method::GET, url)
    }

    /// Convenience method to make a `POST` request to a URL.
    ///
    /// # Errors
    ///
    /// This method fails whenever the supplied `Url` cannot be parsed.
    pub fn post<U: IntoUrl>(&self, url: U) -> RequestBuilder {
        self.request(Method::POST, url)
    }

    /// Convenience method to make a `PUT` request to a URL.
    ///
    /// # Errors
    ///
    /// This method fails whenever the supplied `Url` cannot be parsed.
    pub fn put<U: IntoUrl>(&self, url: U) -> RequestBuilder {
        self.request(Method::PUT, url)
    }

    /// Convenience method to make a `PATCH` request to a URL.
    ///
    /// # Errors
    ///
    /// This method fails whenever the supplied `Url` cannot be parsed.
    pub fn patch<U: IntoUrl>(&self, url: U) -> RequestBuilder {
        self.request(Method::PATCH, url)
    }

    /// Convenience method to make a `DELETE` request to a URL.
    ///
    /// # Errors
    ///
    /// This method fails whenever the supplied `Url` cannot be parsed.
    pub fn delete<U: IntoUrl>(&self, url: U) -> RequestBuilder {
        self.request(Method::DELETE, url)
    }

    /// Convenience method to make a `HEAD` request to a URL.
    ///
    /// # Errors
    ///
    /// This method fails whenever the supplied `Url` cannot be parsed.
    pub fn head<U: IntoUrl>(&self, url: U) -> RequestBuilder {
        self.request(Method::HEAD, url)
    }

    /// Start building a `Request` with the `Method` and `Url`.
    ///
    /// Returns a `RequestBuilder`, which will allow setting headers and
    /// the request body before sending.
    ///
    /// # Errors
    ///
    /// This method fails whenever the supplied `Url` cannot be parsed.
    pub fn request<U: IntoUrl>(&self, method: Method, url: U) -> RequestBuilder {
        let req = url.into_url().map(move |url| Request::new(method, url));
        RequestBuilder::new(self.clone(), req)
    }

    /// Executes a `Request`.
    ///
    /// A `Request` can be built manually with `Request::new()` or obtained
    /// from a RequestBuilder with `RequestBuilder::build()`.
    ///
    /// You should prefer to use the `RequestBuilder` and
    /// `RequestBuilder::send()`.
    ///
    /// # Errors
    ///
    /// This method fails if there was an error while sending request,
    /// redirect loop was detected or redirect limit was exhausted.
    pub fn execute(
        &self,
        request: Request,
    ) -> impl Future<Output = Result<Response, crate::Error>> {
        self.execute_request(request)
    }

    pub(super) fn execute_request(&self, req: Request) -> Pending {
        let (method, url, mut headers, body, version, extensions) = req.pieces();
        if url.scheme() != "http" && url.scheme() != "https" {
            return Pending::new_err(error::url_bad_scheme(url));
        }

        // check if we're in https_only mode and check the scheme of the current URL
        if self.inner.https_only && url.scheme() != "https" {
            return Pending::new_err(error::url_bad_scheme(url));
        }

        // insert default headers in the request headers
        // without overwriting already appended headers.
        for (key, value) in &self.inner.headers {
            if let Entry::Vacant(entry) = headers.entry(key) {
                entry.insert(value.clone());
            }
        }

        let accept_encoding = self.inner.accepts.as_str();

        if let Some(accept_encoding) = accept_encoding {
            if !headers.contains_key(ACCEPT_ENCODING) && !headers.contains_key(RANGE) {
                headers.insert(ACCEPT_ENCODING, HeaderValue::from_static(accept_encoding));
            }
        }

        let uri = match try_uri(&url) {
            Ok(uri) => uri,
            _ => return Pending::new_err(error::url_invalid_uri(url)),
        };

        let body = body.unwrap_or_else(Body::empty);

        self.proxy_auth(&uri, &mut headers);
        self.proxy_custom_headers(&uri, &mut headers);

        let builder = hyper::Request::builder()
            .method(method.clone())
            .uri(uri)
            .version(version);

        let in_flight = match version {
            #[cfg(feature = "http3")]
            http::Version::HTTP_3 if self.inner.h3_client.is_some() => {
                let mut req = builder.body(body).expect("valid request parts");
                *req.headers_mut() = headers.clone();
                let mut h3 = self.inner.h3_client.as_ref().unwrap().clone();
                ResponseFuture::H3(h3.call(req))
            }
            _ => {
                let mut req = builder.body(body).expect("valid request parts");
                *req.headers_mut() = headers.clone();
                let mut hyper = self.inner.hyper.clone();
                ResponseFuture::Default(hyper.call(req))
            }
        };

        let total_timeout = self
            .inner
            .total_timeout
            .fetch(&extensions)
            .copied()
            .map(tokio::time::sleep)
            .map(Box::pin);

        let read_timeout_fut = self
            .inner
            .read_timeout
            .map(tokio::time::sleep)
            .map(Box::pin);

        Pending {
            inner: PendingInner::Request(Box::pin(PendingRequest {
                method,
                url,
                headers,

                client: self.inner.clone(),

                in_flight,
                total_timeout,
                read_timeout_fut,
                read_timeout: self.inner.read_timeout,
            })),
        }
    }

    fn proxy_auth(&self, dst: &Uri, headers: &mut HeaderMap) {
        if !self.inner.proxies_maybe_http_auth {
            return;
        }

        // Only set the header here if the destination scheme is 'http',
        // since otherwise, the header will be included in the CONNECT tunnel
        // request instead.
        if dst.scheme() != Some(&Scheme::HTTP) {
            return;
        }

        if headers.contains_key(PROXY_AUTHORIZATION) {
            return;
        }

        for proxy in self.inner.proxies.iter() {
            if let Some(header) = proxy.http_non_tunnel_basic_auth(dst) {
                headers.insert(PROXY_AUTHORIZATION, header);
                break;
            }
        }
    }

    fn proxy_custom_headers(&self, dst: &Uri, headers: &mut HeaderMap) {
        if !self.inner.proxies_maybe_http_custom_headers {
            return;
        }

        if dst.scheme() != Some(&Scheme::HTTP) {
            return;
        }

        for proxy in self.inner.proxies.iter() {
            if let Some(iter) = proxy.http_non_tunnel_custom_headers(dst) {
                iter.iter().for_each(|(key, value)| {
                    headers.insert(key, value.clone());
                });
                break;
            }
        }
    }
}

impl fmt::Debug for Client {
    fn fmt(&self, f: &mut fmt::Formatter) -> fmt::Result {
        let mut builder = f.debug_struct("Client");
        self.inner.fmt_fields(&mut builder);
        builder.finish()
    }
}

impl tower_service::Service<Request> for Client {
    type Response = Response;
    type Error = crate::Error;
    type Future = Pending;

    fn poll_ready(&mut self, _cx: &mut Context<'_>) -> Poll<Result<(), Self::Error>> {
        Poll::Ready(Ok(()))
    }

    fn call(&mut self, req: Request) -> Self::Future {
        self.execute_request(req)
    }
}

impl tower_service::Service<Request> for &'_ Client {
    type Response = Response;
    type Error = crate::Error;
    type Future = Pending;

    fn poll_ready(&mut self, _cx: &mut Context<'_>) -> Poll<Result<(), Self::Error>> {
        Poll::Ready(Ok(()))
    }

    fn call(&mut self, req: Request) -> Self::Future {
        self.execute_request(req)
    }
}

impl fmt::Debug for ClientBuilder {
    fn fmt(&self, f: &mut fmt::Formatter) -> fmt::Result {
        let mut builder = f.debug_struct("ClientBuilder");
        self.config.fmt_fields(&mut builder);
        builder.finish()
    }
}

impl Config {
    fn fmt_fields(&self, f: &mut fmt::DebugStruct<'_, '_>) {
        // Instead of deriving Debug, only print fields when their output
        // would provide relevant or interesting data.

        #[cfg(feature = "cookies")]
        {
            if let Some(_) = self.cookie_store {
                f.field("cookie_store", &true);
            }
        }

        f.field("accepts", &self.accepts);

        if !self.proxies.is_empty() {
            f.field("proxies", &self.proxies);
        }

        if !self.redirect_policy.is_default() {
            f.field("redirect_policy", &self.redirect_policy);
        }

        if self.referer {
            f.field("referer", &true);
        }

        f.field("default_headers", &self.headers);

        if self.http1_title_case_headers {
            f.field("http1_title_case_headers", &true);
        }

        if self.http1_allow_obsolete_multiline_headers_in_responses {
            f.field("http1_allow_obsolete_multiline_headers_in_responses", &true);
        }

        if self.http1_ignore_invalid_headers_in_responses {
            f.field("http1_ignore_invalid_headers_in_responses", &true);
        }

        if self.http1_allow_spaces_after_header_name_in_responses {
            f.field("http1_allow_spaces_after_header_name_in_responses", &true);
        }

        if matches!(self.http_version_pref, HttpVersionPref::Http1) {
            f.field("http1_only", &true);
        }

        #[cfg(feature = "http2")]
        if matches!(self.http_version_pref, HttpVersionPref::Http2) {
            f.field("http2_prior_knowledge", &true);
        }

        if let Some(ref d) = self.connect_timeout {
            f.field("connect_timeout", d);
        }

        if let Some(ref d) = self.timeout {
            f.field("timeout", d);
        }

        if let Some(ref v) = self.local_address {
            f.field("local_address", v);
        }

        #[cfg(any(
            target_os = "android",
            target_os = "fuchsia",
            target_os = "illumos",
            target_os = "ios",
            target_os = "linux",
            target_os = "macos",
            target_os = "solaris",
            target_os = "tvos",
            target_os = "visionos",
            target_os = "watchos",
        ))]
        if let Some(ref v) = self.interface {
            f.field("interface", v);
        }

        if self.nodelay {
            f.field("tcp_nodelay", &true);
        }

        #[cfg(feature = "__tls")]
        {
            if !self.hostname_verification {
                f.field("danger_accept_invalid_hostnames", &true);
            }
        }

        #[cfg(feature = "__tls")]
        {
            if !self.certs_verification {
                f.field("danger_accept_invalid_certs", &true);
            }

            if let Some(ref min_tls_version) = self.min_tls_version {
                f.field("min_tls_version", min_tls_version);
            }

            if let Some(ref max_tls_version) = self.max_tls_version {
                f.field("max_tls_version", max_tls_version);
            }

            f.field("tls_sni", &self.tls_sni);

            f.field("tls_info", &self.tls_info);
        }

        #[cfg(all(feature = "default-tls", feature = "__rustls"))]
        {
            f.field("tls_backend", &self.tls);
        }

        if !self.dns_overrides.is_empty() {
            f.field("dns_overrides", &self.dns_overrides);
        }

        #[cfg(feature = "http3")]
        {
            if self.tls_enable_early_data {
                f.field("tls_enable_early_data", &true);
            }
        }

        #[cfg(unix)]
        if let Some(ref p) = self.unix_socket {
            f.field("unix_socket", p);
        }
    }
}

type LayeredService<T> =
    FollowRedirect<tower::retry::Retry<crate::retry::Policy, T>, TowerRedirectPolicy>;
type LayeredFuture<T> = <LayeredService<T> as Service<http::Request<Body>>>::Future;

struct ClientRef {
    accepts: Accepts,
    #[cfg(feature = "cookies")]
    cookie_store: Option<Arc<dyn cookie::CookieStore>>,
    headers: HeaderMap,
    hyper: LayeredService<HyperService>,
    #[cfg(feature = "http3")]
    h3_client: Option<LayeredService<H3Client>>,
    referer: bool,
    total_timeout: RequestConfig<TotalTimeout>,
    read_timeout: Option<Duration>,
    proxies: Arc<Vec<ProxyMatcher>>,
    proxies_maybe_http_auth: bool,
    proxies_maybe_http_custom_headers: bool,
    https_only: bool,
    redirect_policy_desc: Option<String>,
}

impl ClientRef {
    fn fmt_fields(&self, f: &mut fmt::DebugStruct<'_, '_>) {
        // Instead of deriving Debug, only print fields when their output
        // would provide relevant or interesting data.

        #[cfg(feature = "cookies")]
        {
            if let Some(_) = self.cookie_store {
                f.field("cookie_store", &true);
            }
        }

        f.field("accepts", &self.accepts);

        if !self.proxies.is_empty() {
            f.field("proxies", &self.proxies);
        }

        if let Some(s) = &self.redirect_policy_desc {
            f.field("redirect_policy", s);
        }

        if self.referer {
            f.field("referer", &true);
        }

        f.field("default_headers", &self.headers);

        self.total_timeout.fmt_as_field(f);

        if let Some(ref d) = self.read_timeout {
            f.field("read_timeout", d);
        }
    }
}

pin_project! {
    pub struct Pending {
        #[pin]
        inner: PendingInner,
    }
}

enum PendingInner {
    Request(Pin<Box<PendingRequest>>),
    Error(Option<crate::Error>),
}

pin_project! {
    struct PendingRequest {
        method: Method,
        url: Url,
        headers: HeaderMap,

        client: Arc<ClientRef>,

        #[pin]
        in_flight: ResponseFuture,
        #[pin]
        total_timeout: Option<Pin<Box<Sleep>>>,
        #[pin]
        read_timeout_fut: Option<Pin<Box<Sleep>>>,
        read_timeout: Option<Duration>,
    }
}

enum ResponseFuture {
    Default(LayeredFuture<HyperService>),
    #[cfg(feature = "http3")]
    H3(LayeredFuture<H3Client>),
}

impl PendingRequest {
    fn in_flight(self: Pin<&mut Self>) -> Pin<&mut ResponseFuture> {
        self.project().in_flight
    }

    fn total_timeout(self: Pin<&mut Self>) -> Pin<&mut Option<Pin<Box<Sleep>>>> {
        self.project().total_timeout
    }

    fn read_timeout(self: Pin<&mut Self>) -> Pin<&mut Option<Pin<Box<Sleep>>>> {
        self.project().read_timeout_fut
    }
}

impl Pending {
    pub(super) fn new_err(err: crate::Error) -> Pending {
        Pending {
            inner: PendingInner::Error(Some(err)),
        }
    }

    fn inner(self: Pin<&mut Self>) -> Pin<&mut PendingInner> {
        self.project().inner
    }
}

impl Future for Pending {
    type Output = Result<Response, crate::Error>;

    fn poll(self: Pin<&mut Self>, cx: &mut Context<'_>) -> Poll<Self::Output> {
        let inner = self.inner();
        match inner.get_mut() {
            PendingInner::Request(ref mut req) => Pin::new(req).poll(cx),
            PendingInner::Error(ref mut err) => Poll::Ready(Err(err
                .take()
                .expect("Pending error polled more than once"))),
        }
    }
}

impl Future for PendingRequest {
    type Output = Result<Response, crate::Error>;

    fn poll(mut self: Pin<&mut Self>, cx: &mut Context<'_>) -> Poll<Self::Output> {
        if let Some(delay) = self.as_mut().total_timeout().as_mut().as_pin_mut() {
            if let Poll::Ready(()) = delay.poll(cx) {
                return Poll::Ready(Err(
                    crate::error::request(crate::error::TimedOut).with_url(self.url.clone())
                ));
            }
        }

        if let Some(delay) = self.as_mut().read_timeout().as_mut().as_pin_mut() {
            if let Poll::Ready(()) = delay.poll(cx) {
                return Poll::Ready(Err(
                    crate::error::request(crate::error::TimedOut).with_url(self.url.clone())
                ));
            }
        }

        let res = match self.as_mut().in_flight().get_mut() {
            ResponseFuture::Default(r) => match ready!(Pin::new(r).poll(cx)) {
                Err(e) => {
                    return Poll::Ready(Err(e.if_no_url(|| self.url.clone())));
                }
                Ok(res) => res.map(super::body::boxed),
            },
            #[cfg(feature = "http3")]
            ResponseFuture::H3(r) => match ready!(Pin::new(r).poll(cx)) {
                Err(e) => {
                    return Poll::Ready(Err(crate::error::request(e).with_url(self.url.clone())));
                }
                Ok(res) => res,
            },
        };

        #[cfg(feature = "cookies")]
        {
            if let Some(ref cookie_store) = self.client.cookie_store {
                let mut cookies = cookie::extract_response_cookie_headers(res.headers()).peekable();
                if cookies.peek().is_some() {
                    cookie_store.set_cookies(&mut cookies, &self.url);
                }
            }
        }
        if let Some(url) = &res
            .extensions()
            .get::<tower_http::follow_redirect::RequestUri>()
        {
            self.url = match Url::parse(&url.0.to_string()) {
                Ok(url) => url,
                Err(e) => return Poll::Ready(Err(crate::error::decode(e))),
            }
        };

        let res = Response::new(
            res,
            self.url.clone(),
            self.client.accepts,
            self.total_timeout.take(),
            self.read_timeout,
        );
        Poll::Ready(Ok(res))
    }
}

impl fmt::Debug for Pending {
    fn fmt(&self, f: &mut fmt::Formatter) -> fmt::Result {
        match self.inner {
            PendingInner::Request(ref req) => f
                .debug_struct("Pending")
                .field("method", &req.method)
                .field("url", &req.url)
                .finish(),
            PendingInner::Error(ref err) => f.debug_struct("Pending").field("error", err).finish(),
        }
    }
}

#[cfg(test)]
mod tests {
    #![cfg(not(feature = "rustls-tls-manual-roots-no-provider"))]

    #[tokio::test]
    async fn execute_request_rejects_invalid_urls() {
        let url_str = "hxxps://www.rust-lang.org/";
        let url = url::Url::parse(url_str).unwrap();
        let result = crate::get(url.clone()).await;

        assert!(result.is_err());
        let err = result.err().unwrap();
        assert!(err.is_builder());
        assert_eq!(url_str, err.url().unwrap().as_str());
    }

    /// https://github.com/seanmonstar/reqwest/issues/668
    #[tokio::test]
    async fn execute_request_rejects_invalid_hostname() {
        let url_str = "https://{{hostname}}/";
        let url = url::Url::parse(url_str).unwrap();
        let result = crate::get(url.clone()).await;

        assert!(result.is_err());
        let err = result.err().unwrap();
        assert!(err.is_builder());
        assert_eq!(url_str, err.url().unwrap().as_str());
    }

    #[test]
    fn test_future_size() {
        let s = std::mem::size_of::<super::Pending>();
        assert!(s < 128, "size_of::<Pending>() == {s}, too big");
    }
}<|MERGE_RESOLUTION|>--- conflicted
+++ resolved
@@ -16,15 +16,10 @@
 #[cfg(feature = "http3")]
 use crate::async_impl::h3_client::connect::{H3ClientConfig, H3Connector};
 #[cfg(feature = "http3")]
-<<<<<<< HEAD
-use crate::async_impl::h3_client::{H3Client, H3ResponseFuture};
+use crate::async_impl::h3_client::H3Client;
 use crate::config::{RequestConfig, TotalTimeout};
-=======
-use crate::async_impl::h3_client::H3Client;
-use crate::config::{RequestConfig, RequestTimeout};
 #[cfg(unix)]
 use crate::connect::uds::UnixSocketProvider;
->>>>>>> b540a4e7
 use crate::connect::{
     sealed::{Conn, Unnameable},
     BoxedConnectorLayer, BoxedConnectorService, Connector, ConnectorBuilder,
@@ -1042,12 +1037,8 @@
                 headers: config.headers,
                 referer: config.referer,
                 read_timeout: config.read_timeout,
-<<<<<<< HEAD
                 total_timeout: RequestConfig::new(config.timeout),
-=======
-                request_timeout: RequestConfig::new(config.timeout),
                 hyper,
->>>>>>> b540a4e7
                 proxies,
                 proxies_maybe_http_auth,
                 proxies_maybe_http_custom_headers,
