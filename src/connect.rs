--- conflicted
+++ resolved
@@ -1,13 +1,7 @@
 #[cfg(feature = "__tls")]
 use http::header::HeaderValue;
-<<<<<<< HEAD
-use http::uri::{Authority, Scheme};
-#[cfg(feature = "__tls")]
-use http::HeaderMap;
-=======
 #[cfg(feature = "__tls")]
 use http::uri::Scheme;
->>>>>>> 152a5605
 use http::Uri;
 use hyper::rt::{Read, ReadBufCursor, Write};
 use hyper_util::client::legacy::connect::{Connected, Connection};
@@ -622,16 +616,7 @@
     async fn connect_via_proxy(self, dst: Uri, proxy: Intercepted) -> Result<Conn, BoxError> {
         log::debug!("proxy({proxy:?}) intercepts '{dst:?}'");
 
-<<<<<<< HEAD
-        let (proxy_dst, _auth, _misc) = match proxy_scheme {
-            ProxyScheme::Http { host, auth, misc } => (into_uri(Scheme::HTTP, host), auth, misc),
-            ProxyScheme::Https { host, auth, misc } => (into_uri(Scheme::HTTPS, host), auth, misc),
-            #[cfg(feature = "socks")]
-            ProxyScheme::Socks4 { .. } => return self.connect_socks(dst, proxy_scheme).await,
-            #[cfg(feature = "socks")]
-            ProxyScheme::Socks5 { .. } => return self.connect_socks(dst, proxy_scheme).await,
-        };
-=======
+
         #[cfg(feature = "socks")]
         match proxy.uri().scheme_str().ok_or("proxy scheme expected")? {
             "socks4" | "socks4h" | "socks5" | "socks5h" => {
@@ -639,7 +624,6 @@
             }
             _ => (),
         }
->>>>>>> 152a5605
 
         let proxy_dst = proxy.uri().clone();
         #[cfg(feature = "__tls")]
@@ -653,17 +637,6 @@
             Inner::DefaultTls(http, tls) => {
                 if dst.scheme() == Some(&Scheme::HTTPS) {
                     log::trace!("tunneling HTTPS over proxy");
-<<<<<<< HEAD
-                    let tunneled = tunnel(
-                        conn,
-                        host.ok_or("no host in url")?.to_string(),
-                        port,
-                        self.user_agent.clone(),
-                        auth,
-                        misc,
-                    )
-                    .await?;
-=======
                     let tls_connector = tokio_native_tls::TlsConnector::from(tls.clone());
                     let inner =
                         hyper_tls::HttpsConnector::from((http.clone(), tls_connector.clone()));
@@ -681,7 +654,6 @@
                     // We don't wrap this again in an HttpsConnector since that uses Maybe,
                     // and we know this is definitely HTTPS.
                     let tunneled = tunnel.call(dst.clone()).await?;
->>>>>>> 152a5605
                     let tls_connector = tokio_native_tls::TlsConnector::from(tls.clone());
                     let io = tls_connector
                         .connect(dst.host().ok_or("no host in url")?, TokioIo::new(tunneled))
@@ -707,14 +679,6 @@
                     use tokio_rustls::TlsConnector as RustlsConnector;
 
                     log::trace!("tunneling HTTPS over proxy");
-<<<<<<< HEAD
-                    let maybe_server_name = ServerName::try_from(host.as_str().to_owned())
-                        .map_err(|_| "Invalid Server Name");
-                    let tunneled =
-                        tunnel(conn, host, port, self.user_agent.clone(), auth, misc).await?;
-                    let server_name = maybe_server_name?;
-                    let io = RustlsConnector::from(tls)
-=======
                     let http = http.clone();
                     let inner = hyper_rustls::HttpsConnector::from((http, tls_proxy.clone()));
                     // TODO: we could cache constructing this
@@ -735,7 +699,6 @@
                     let server_name = ServerName::try_from(host.as_str().to_owned())
                         .map_err(|_| "Invalid Server Name")?;
                     let io = RustlsConnector::from(tls.clone())
->>>>>>> 152a5605
                         .connect(server_name, TokioIo::new(tunneled))
                         .await?;
 
@@ -1003,97 +966,6 @@
 
 pub(crate) type Connecting = Pin<Box<dyn Future<Output = Result<Conn, BoxError>> + Send>>;
 
-<<<<<<< HEAD
-#[cfg(feature = "__tls")]
-async fn tunnel<T>(
-    mut conn: T,
-    host: String,
-    port: u16,
-    user_agent: Option<HeaderValue>,
-    auth: Option<HeaderValue>,
-    misc: Option<HeaderMap>,
-) -> Result<T, BoxError>
-where
-    T: Read + Write + Unpin,
-{
-    use hyper_util::rt::TokioIo;
-    use tokio::io::{AsyncReadExt, AsyncWriteExt};
-
-    let mut buf = format!(
-        "\
-         CONNECT {host}:{port} HTTP/1.1\r\n\
-         Host: {host}:{port}\r\n\
-         "
-    )
-    .into_bytes();
-
-    // user-agent
-    if let Some(user_agent) = user_agent {
-        buf.extend_from_slice(b"User-Agent: ");
-        buf.extend_from_slice(user_agent.as_bytes());
-        buf.extend_from_slice(b"\r\n");
-    }
-
-    // proxy-authorization
-    if let Some(value) = auth {
-        log::debug!("tunnel to {host}:{port} using basic auth");
-        buf.extend_from_slice(b"Proxy-Authorization: ");
-        buf.extend_from_slice(value.as_bytes());
-        buf.extend_from_slice(b"\r\n");
-    }
-
-    if let Some(headers) = misc {
-        log::debug!("tunnel to {host}:{port} using headers");
-        headers.iter().for_each(|(key, value)| {
-            buf.extend_from_slice(key.as_str().as_bytes());
-            buf.extend_from_slice(b": ");
-            buf.extend_from_slice(value.as_bytes());
-            buf.extend_from_slice(b"\r\n");
-        });
-    }
-
-    // headers end
-    buf.extend_from_slice(b"\r\n");
-
-    let mut tokio_conn = TokioIo::new(&mut conn);
-
-    tokio_conn.write_all(&buf).await?;
-
-    let mut buf = [0; 8192];
-    let mut pos = 0;
-
-    loop {
-        let n = tokio_conn.read(&mut buf[pos..]).await?;
-
-        if n == 0 {
-            return Err(tunnel_eof());
-        }
-        pos += n;
-
-        let recvd = &buf[..pos];
-        if recvd.starts_with(b"HTTP/1.1 200") || recvd.starts_with(b"HTTP/1.0 200") {
-            if recvd.ends_with(b"\r\n\r\n") {
-                return Ok(conn);
-            }
-            if pos == buf.len() {
-                return Err("proxy headers too long for tunnel".into());
-            }
-        // else read more
-        } else if recvd.starts_with(b"HTTP/1.1 407") {
-            return Err("proxy authentication required".into());
-        } else {
-            return Err("unsuccessful tunnel".into());
-        }
-    }
-}
-
-#[cfg(feature = "__tls")]
-fn tunnel_eof() -> BoxError {
-    "unexpected eof while tunneling".into()
-}
-
-=======
->>>>>>> 152a5605
 #[cfg(feature = "default-tls")]
 mod native_tls_conn {
     use super::TlsInfoFactory;
@@ -1584,175 +1456,4 @@
             Ok(())
         }
     }
-<<<<<<< HEAD
-}
-
-#[cfg(feature = "__tls")]
-#[cfg(test)]
-mod tests {
-    use super::tunnel;
-    use crate::proxy;
-    use hyper_util::rt::TokioIo;
-    use std::io::{Read, Write};
-    use std::net::TcpListener;
-    use std::thread;
-    use tokio::net::TcpStream;
-    use tokio::runtime;
-
-    static TUNNEL_UA: &str = "tunnel-test/x.y";
-    static TUNNEL_OK: &[u8] = b"\
-        HTTP/1.1 200 OK\r\n\
-        \r\n\
-    ";
-
-    macro_rules! mock_tunnel {
-        () => {{
-            mock_tunnel!(TUNNEL_OK)
-        }};
-        ($write:expr) => {{
-            mock_tunnel!($write, "")
-        }};
-        ($write:expr, $auth:expr) => {{
-            let listener = TcpListener::bind("127.0.0.1:0").unwrap();
-            let addr = listener.local_addr().unwrap();
-            let connect_expected = format!(
-                "\
-                 CONNECT {0}:{1} HTTP/1.1\r\n\
-                 Host: {0}:{1}\r\n\
-                 User-Agent: {2}\r\n\
-                 {3}\
-                 \r\n\
-                 ",
-                addr.ip(),
-                addr.port(),
-                TUNNEL_UA,
-                $auth
-            )
-            .into_bytes();
-
-            thread::spawn(move || {
-                let (mut sock, _) = listener.accept().unwrap();
-                let mut buf = [0u8; 4096];
-                let n = sock.read(&mut buf).unwrap();
-                assert_eq!(&buf[..n], &connect_expected[..]);
-
-                sock.write_all($write).unwrap();
-            });
-            addr
-        }};
-    }
-
-    fn ua() -> Option<http::header::HeaderValue> {
-        Some(http::header::HeaderValue::from_static(TUNNEL_UA))
-    }
-
-    #[test]
-    fn test_tunnel() {
-        let addr = mock_tunnel!();
-
-        let rt = runtime::Builder::new_current_thread()
-            .enable_all()
-            .build()
-            .expect("new rt");
-        let f = async move {
-            let tcp = TokioIo::new(TcpStream::connect(&addr).await?);
-            let host = addr.ip().to_string();
-            let port = addr.port();
-            tunnel(tcp, host, port, ua(), None, None).await
-        };
-
-        rt.block_on(f).unwrap();
-    }
-
-    #[test]
-    fn test_tunnel_eof() {
-        let addr = mock_tunnel!(b"HTTP/1.1 200 OK");
-
-        let rt = runtime::Builder::new_current_thread()
-            .enable_all()
-            .build()
-            .expect("new rt");
-        let f = async move {
-            let tcp = TokioIo::new(TcpStream::connect(&addr).await?);
-            let host = addr.ip().to_string();
-            let port = addr.port();
-            tunnel(tcp, host, port, ua(), None, None).await
-        };
-
-        rt.block_on(f).unwrap_err();
-    }
-
-    #[test]
-    fn test_tunnel_non_http_response() {
-        let addr = mock_tunnel!(b"foo bar baz hallo");
-
-        let rt = runtime::Builder::new_current_thread()
-            .enable_all()
-            .build()
-            .expect("new rt");
-        let f = async move {
-            let tcp = TokioIo::new(TcpStream::connect(&addr).await?);
-            let host = addr.ip().to_string();
-            let port = addr.port();
-            tunnel(tcp, host, port, ua(), None, None).await
-        };
-
-        rt.block_on(f).unwrap_err();
-    }
-
-    #[test]
-    fn test_tunnel_proxy_unauthorized() {
-        let addr = mock_tunnel!(
-            b"\
-            HTTP/1.1 407 Proxy Authentication Required\r\n\
-            Proxy-Authenticate: Basic realm=\"nope\"\r\n\
-            \r\n\
-        "
-        );
-
-        let rt = runtime::Builder::new_current_thread()
-            .enable_all()
-            .build()
-            .expect("new rt");
-        let f = async move {
-            let tcp = TokioIo::new(TcpStream::connect(&addr).await?);
-            let host = addr.ip().to_string();
-            let port = addr.port();
-            tunnel(tcp, host, port, ua(), None, None).await
-        };
-
-        let error = rt.block_on(f).unwrap_err();
-        assert_eq!(error.to_string(), "proxy authentication required");
-    }
-
-    #[test]
-    fn test_tunnel_basic_auth() {
-        let addr = mock_tunnel!(
-            TUNNEL_OK,
-            "Proxy-Authorization: Basic QWxhZGRpbjpvcGVuIHNlc2FtZQ==\r\n"
-        );
-
-        let rt = runtime::Builder::new_current_thread()
-            .enable_all()
-            .build()
-            .expect("new rt");
-        let f = async move {
-            let tcp = TokioIo::new(TcpStream::connect(&addr).await?);
-            let host = addr.ip().to_string();
-            let port = addr.port();
-            tunnel(
-                tcp,
-                host,
-                port,
-                ua(),
-                Some(proxy::encode_basic_auth("Aladdin", "open sesame")),
-                None,
-            )
-            .await
-        };
-
-        rt.block_on(f).unwrap();
-    }
-=======
->>>>>>> 152a5605
 }