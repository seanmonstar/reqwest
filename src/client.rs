--- conflicted
+++ resolved
@@ -5,29 +5,20 @@
 use std::io::Read;
 
 use hyper::client::IntoUrl;
-<<<<<<< HEAD
-use hyper::header::{Headers, ContentType, Location, Referer, UserAgent, Accept, Encoding,
-                    AcceptEncoding, Range, qitem};
-use hyper::method::Method;
-use hyper::status::StatusCode;
-use hyper::version::HttpVersion;
-use hyper::Url;
-use hyper::mime;
-=======
 use hyper::header::{Location, Referer, UserAgent, Accept, Encoding,
                     AcceptEncoding, Range, qitem};
 use hyper::method::Method;
 use hyper::status::StatusCode;
 use hyper::Url;
->>>>>>> 9c258cc7
+use hyper::mime;
 
 use hyper_native_tls::{NativeTlsClient, native_tls};
 
-<<<<<<< HEAD
 use uuid::Uuid;
 
-use body::{self, Body};
+use body;
 use redirect::{self, RedirectPolicy, check_redirect, remove_sensitive_headers};
+use request::{self, Request, RequestBuilder};
 use response::Response;
 use file::File;
 
@@ -41,15 +32,6 @@
         $buf.extend(format!($f, $a).as_bytes())
     )
 }
-=======
-use body;
-use redirect::{self, RedirectPolicy, check_redirect, remove_sensitive_headers};
-use request::{self, Request, RequestBuilder};
-use response::Response;
-
-static DEFAULT_USER_AGENT: &'static str =
-    concat!(env!("CARGO_PKG_NAME"), "/", env!("CARGO_PKG_VERSION"));
->>>>>>> 9c258cc7
 
 /// A `Client` to make Requests with.
 ///
@@ -197,15 +179,6 @@
         hyper_client.set_write_timeout(config.timeout);
 
         Ok(Client {
-<<<<<<< HEAD
-               inner: Arc::new(ClientRef {
-                                   hyper: RwLock::new(client),
-                                   redirect_policy: Mutex::new(RedirectPolicy::default()),
-                                   auto_referer: AtomicBool::new(true),
-                                   auto_ungzip: AtomicBool::new(true),
-                               }),
-           })
-=======
             inner: Arc::new(ClientRef {
                 gzip: config.gzip,
                 hyper: hyper_client,
@@ -213,7 +186,6 @@
                 referer: config.referer,
             }),
         })
->>>>>>> 9c258cc7
     }
 
     /// Add a custom root certificate.
@@ -459,139 +431,6 @@
     referer: bool,
 }
 
-<<<<<<< HEAD
-fn new_hyper_client() -> ::Result<::hyper::Client> {
-    use hyper_native_tls::NativeTlsClient;
-    Ok(::hyper::Client::with_connector(
-        ::hyper::client::Pool::with_connector(
-            Default::default(),
-            ::hyper::net::HttpsConnector::new(
-                try_!(NativeTlsClient::new()
-                     .map_err(|e| ::hyper::Error::Ssl(Box::new(e)))))
-        )
-    ))
-}
-
-/// A builder to construct the properties of a `Request`.
-pub struct RequestBuilder {
-    client: Arc<ClientRef>,
-
-    method: Method,
-    url: Result<Url, ::UrlError>,
-    _version: HttpVersion,
-    headers: Headers,
-
-    body: Option<::Result<Body>>,
-}
-
-impl RequestBuilder {
-    /// Add a `Header` to this Request.
-    ///
-    /// ```rust
-    /// # use reqwest::Error;
-    /// #
-    /// # fn run() -> Result<(), Error> {
-    /// use reqwest::header::UserAgent;
-    /// let client = reqwest::Client::new()?;
-    ///
-    /// let res = client.get("https://www.rust-lang.org")
-    ///     .header(UserAgent("foo".to_string()))
-    ///     .send()?;
-    /// # Ok(())
-    /// # }
-    /// ```
-    pub fn header<H: ::header::Header + ::header::HeaderFormat>(mut self,
-                                                                header: H)
-                                                                -> RequestBuilder {
-        self.headers.set(header);
-        self
-    }
-    /// Add a set of Headers to the existing ones on this Request.
-    ///
-    /// The headers will be merged in to any already set.
-    pub fn headers(mut self, headers: ::header::Headers) -> RequestBuilder {
-        self.headers.extend(headers.iter());
-        self
-    }
-
-    /// Enable HTTP basic authentication.
-    pub fn basic_auth<U, P>(self, username: U, password: Option<P>) -> RequestBuilder
-        where U: Into<String>,
-              P: Into<String>
-    {
-        self.header(::header::Authorization(::header::Basic {
-                                                username: username.into(),
-                                                password: password.map(|p| p.into()),
-                                            }))
-    }
-
-    /// Set the request body.
-    pub fn body<T: Into<Body>>(mut self, body: T) -> RequestBuilder {
-        self.body = Some(Ok(body.into()));
-        self
-    }
-
-    /// Send a form body.
-    ///
-    /// Sets the body to the url encoded serialization of the passed value,
-    /// and also sets the `Content-Type: application/www-form-url-encoded`
-    /// header.
-    ///
-    /// ```rust
-    /// # use reqwest::Error;
-    /// # use std::collections::HashMap;
-    /// #
-    /// # fn run() -> Result<(), Error> {
-    /// let mut params = HashMap::new();
-    /// params.insert("lang", "rust");
-    ///
-    /// let client = reqwest::Client::new()?;
-    /// let res = client.post("http://httpbin.org")
-    ///     .form(&params)
-    ///     .send()?;
-    /// # Ok(())
-    /// # }
-    /// ```
-    pub fn form<T: Serialize>(mut self, form: &T) -> RequestBuilder {
-        let body = serde_urlencoded::to_string(form).map_err(::error::from);
-        self.headers.set(ContentType::form_url_encoded());
-        self.body = Some(body.map(|b| b.into()));
-        self
-    }
-
-    /// Send a JSON body.
-    ///
-    /// Sets the body to the JSON serialization of the passed value, and
-    /// also sets the `Content-Type: application/json` header.
-    ///
-    /// ```rust
-    /// # use reqwest::Error;
-    /// # use std::collections::HashMap;
-    /// #
-    /// # fn run() -> Result<(), Error> {
-    /// let mut map = HashMap::new();
-    /// map.insert("lang", "rust");
-    ///
-    /// let client = reqwest::Client::new()?;
-    /// let res = client.post("http://httpbin.org")
-    ///     .json(&map)
-    ///     .send()?;
-    /// # Ok(())
-    /// # }
-    /// ```
-    pub fn json<T: Serialize>(mut self, json: &T) -> RequestBuilder {
-        let body = serde_json::to_vec(json).expect("serde to_vec cannot fail");
-        self.headers.set(ContentType::json());
-        self.body = Some(Ok(body.into()));
-        self
-    }
-
-    /// Constructs the Request and sends it the target URL, returning a Response.
-    pub fn send(mut self) -> ::Result<Response> {
-        if !self.headers.has::<UserAgent>() {
-            self.headers
-                .set(UserAgent(DEFAULT_USER_AGENT.to_owned()));
-=======
 impl ClientRef {
     fn execute_request(&self, req: Request) -> ::Result<Response> {
         let (
@@ -603,23 +442,15 @@
 
         if !headers.has::<UserAgent>() {
             headers.set(UserAgent(DEFAULT_USER_AGENT.to_owned()));
->>>>>>> 9c258cc7
         }
 
         if !headers.has::<Accept>() {
             headers.set(Accept::star());
         }
-<<<<<<< HEAD
-        if self.client.auto_ungzip.load(Ordering::Relaxed) &&
-           !self.headers.has::<AcceptEncoding>() && !self.headers.has::<Range>() {
-            self.headers
-                .set(AcceptEncoding(vec![qitem(Encoding::Gzip)]));
-=======
         if self.gzip &&
             !headers.has::<AcceptEncoding>() &&
             !headers.has::<Range>() {
             headers.set(AcceptEncoding(vec![qitem(Encoding::Gzip)]));
->>>>>>> 9c258cc7
         }
 
         println!("{:?}", body);
@@ -682,27 +513,14 @@
                             }
                         }
                         urls.push(url);
-<<<<<<< HEAD
-                        let action =
-                            check_redirect(&client.redirect_policy.lock().unwrap(), &loc, &urls);
-=======
                         let action = check_redirect(&self.redirect_policy, &loc, &urls);
->>>>>>> 9c258cc7
 
                         match action {
                             redirect::Action::Follow => loc,
                             redirect::Action::Stop => {
                                 debug!("redirect_policy disallowed redirection to '{}'", loc);
-<<<<<<< HEAD
-                                return Ok(::response::new(res,
-                                                          client
-                                                              .auto_ungzip
-                                                              .load(Ordering::Relaxed)));
-                            }
-=======
                                 return Ok(::response::new(res, self.gzip));
                             },
->>>>>>> 9c258cc7
                             redirect::Action::LoopDetected => {
                                 return Err(::error::loop_detected(res.url.clone()));
                             }
@@ -714,31 +532,16 @@
                     Err(e) => {
                         debug!("Location header had invalid URI: {:?}", e);
 
-<<<<<<< HEAD
-                        return Ok(::response::new(res, client.auto_ungzip.load(Ordering::Relaxed)));
-=======
                         return Ok(::response::new(res, self.gzip));
->>>>>>> 9c258cc7
                     }
                 };
 
                 remove_sensitive_headers(&mut headers, &url, &urls);
                 debug!("redirecting to {:?} '{}'", method, url);
             } else {
-<<<<<<< HEAD
-                return Ok(::response::new(res, client.auto_ungzip.load(Ordering::Relaxed)));
+                return Ok(::response::new(res, self.gzip));
             }
         }
-    }
-}
-
-impl fmt::Debug for RequestBuilder {
-    fn fmt(&self, f: &mut fmt::Formatter) -> fmt::Result {
-        f.debug_struct("RequestBuilder")
-            .field("method", &self.method)
-            .field("url", &self.url)
-            .field("headers", &self.headers)
-            .finish()
     }
 }
 
@@ -756,14 +559,6 @@
     }
 }
 
-=======
-                return Ok(::response::new(res, self.gzip));
-            }
-        }
-    }
-}
-
->>>>>>> 9c258cc7
 fn make_referer(next: &Url, previous: &Url) -> Option<Referer> {
     if next.scheme() == "http" && previous.scheme() == "https" {
         return None;
@@ -774,195 +569,4 @@
     let _ = referer.set_password(None);
     referer.set_fragment(None);
     Some(Referer(referer.into_string()))
-<<<<<<< HEAD
-}
-
-#[cfg(test)]
-mod tests {
-    use super::*;
-
-    use std::path::Path;
-
-    use body;
-    use hyper::method::Method;
-    use hyper::Url;
-    use hyper::header::{Host, Headers, ContentType};
-    use std::collections::HashMap;
-    use serde_urlencoded;
-    use serde_json;
-
-    #[test]
-    fn basic_get_request() {
-        let client = Client::new().unwrap();
-        let some_url = "https://google.com/";
-        let r = client.get(some_url);
-
-        assert_eq!(r.method, Method::Get);
-        assert_eq!(r.url, Url::parse(some_url));
-    }
-
-    #[test]
-    fn basic_head_request() {
-        let client = Client::new().unwrap();
-        let some_url = "https://google.com/";
-        let r = client.head(some_url);
-
-        assert_eq!(r.method, Method::Head);
-        assert_eq!(r.url, Url::parse(some_url));
-    }
-
-    #[test]
-    fn basic_post_request() {
-        let client = Client::new().unwrap();
-        let some_url = "https://google.com/";
-        let r = client.post(some_url);
-
-        assert_eq!(r.method, Method::Post);
-        assert_eq!(r.url, Url::parse(some_url));
-    }
-
-    #[test]
-    fn basic_put_request() {
-        let client = Client::new().unwrap();
-        let some_url = "https://google.com";
-        let r = client.put(some_url);
-
-        assert_eq!(r.method, Method::Put);
-        assert_eq!(r.url, Url::parse(some_url));
-    }
-
-    #[test]
-    fn basic_patch_request() {
-        let client = Client::new().unwrap();
-        let some_url = "https://google.com";
-        let r = client.patch(some_url);
-
-        assert_eq!(r.method, Method::Patch);
-        assert_eq!(r.url, Url::parse(some_url));
-    }
-
-    #[test]
-    fn basic_delete_request() {
-        let client = Client::new().unwrap();
-        let some_url = "https://google.com";
-        let r = client.delete(some_url);
-
-        assert_eq!(r.method, Method::Delete);
-        assert_eq!(r.url, Url::parse(some_url));
-    }
-
-    #[test]
-    fn basic_multipart_request() {
-        let client = Client::new().unwrap();
-        let some_url = "https://google.com";
-        let mime: mime::Mime = "text/plain".parse().unwrap();
-        let file = vec![File {
-                            name: "tomlfile".to_string(),
-                            path: &Path::new("Cargo.toml"),
-                            mime: Some(mime),
-                        }];
-        let r = client
-            .multipart(some_url, file, vec![("foo", "bar")])
-            .unwrap();
-
-        assert_eq!(r.request.method, Method::Post);
-        assert_eq!(r.request.url, Url::parse(some_url));
-    }
-
-    #[test]
-    fn add_header() {
-        let client = Client::new().unwrap();
-        let some_url = "https://google.com/";
-        let mut r = client.post(some_url);
-
-        let header = Host {
-            hostname: "google.com".to_string(),
-            port: None,
-        };
-
-        // Add a copy of the header to the request builder
-        r = r.header(header.clone());
-
-        // then check it was actually added
-        assert_eq!(r.headers.get::<Host>(), Some(&header));
-    }
-
-    #[test]
-    fn add_headers() {
-        let client = Client::new().unwrap();
-        let some_url = "https://google.com/";
-        let mut r = client.post(some_url);
-
-        let header = Host {
-            hostname: "google.com".to_string(),
-            port: None,
-        };
-
-        let mut headers = Headers::new();
-        headers.set(header);
-
-        // Add a copy of the headers to the request builder
-        r = r.headers(headers.clone());
-
-        // then make sure they were added correctly
-        assert_eq!(r.headers, headers);
-    }
-
-    #[test]
-    fn add_body() {
-        let client = Client::new().unwrap();
-        let some_url = "https://google.com/";
-        let mut r = client.post(some_url);
-
-        let body = "Some interesting content";
-
-        r = r.body(body);
-
-        let buf = body::read_to_string(r.body.unwrap().unwrap()).unwrap();
-
-        assert_eq!(buf, body);
-    }
-
-    #[test]
-    fn add_form() {
-        let client = Client::new().unwrap();
-        let some_url = "https://google.com/";
-        let mut r = client.post(some_url);
-
-        let mut form_data = HashMap::new();
-        form_data.insert("foo", "bar");
-
-        r = r.form(&form_data);
-
-        // Make sure the content type was set
-        assert_eq!(r.headers.get::<ContentType>(),
-                   Some(&ContentType::form_url_encoded()));
-
-        let buf = body::read_to_string(r.body.unwrap().unwrap()).unwrap();
-
-        let body_should_be = serde_urlencoded::to_string(&form_data).unwrap();
-        assert_eq!(buf, body_should_be);
-    }
-
-    #[test]
-    fn add_json() {
-        let client = Client::new().unwrap();
-        let some_url = "https://google.com/";
-        let mut r = client.post(some_url);
-
-        let mut json_data = HashMap::new();
-        json_data.insert("foo", "bar");
-
-        r = r.json(&json_data);
-
-        // Make sure the content type was set
-        assert_eq!(r.headers.get::<ContentType>(), Some(&ContentType::json()));
-
-        let buf = body::read_to_string(r.body.unwrap().unwrap()).unwrap();
-
-        let body_should_be = serde_json::to_string(&json_data).unwrap();
-        assert_eq!(buf, body_should_be);
-    }
-=======
->>>>>>> 9c258cc7
 }