use hyper::service::Service;
use http::uri::{Scheme, Authority};
use http::Uri;
use hyper::client::connect::{Connected, Connection};
use tokio::io::{AsyncRead, AsyncWrite};
#[cfg(feature = "default-tls")]
use native_tls::{TlsConnector, TlsConnectorBuilder};
#[cfg(feature = "tls")]
use http::header::HeaderValue;
use bytes::{Buf, BufMut};

use std::future::Future;
use std::io;
use std::net::IpAddr;
use std::pin::Pin;
use std::sync::Arc;
use std::task::{Context, Poll};
use std::time::Duration;
use std::mem::MaybeUninit;
use pin_project_lite::pin_project;

//#[cfg(feature = "trust-dns")]
//use crate::dns::TrustDnsResolver;
use crate::proxy::{Proxy, ProxyScheme};
use crate::error::BoxError;
#[cfg(feature = "default-tls")]
use self::native_tls_conn::NativeTlsConn;

//#[cfg(feature = "trust-dns")]
//type HttpConnector = hyper::client::HttpConnector<TrustDnsResolver>;
//#[cfg(not(feature = "trust-dns"))]
type HttpConnector = hyper::client::HttpConnector;

#[derive(Clone)]
pub(crate) struct Connector {
    inner: Inner,
    proxies: Arc<Vec<Proxy>>,
    timeout: Option<Duration>,
    #[cfg(feature = "tls")]
    nodelay: bool,
    #[cfg(feature = "tls")]
    user_agent: HeaderValue,
}

#[derive(Clone)]
enum Inner {
    #[cfg(not(feature = "tls"))]
    Http(HttpConnector),
    #[cfg(feature = "default-tls")]
    DefaultTls(HttpConnector, TlsConnector),
    #[cfg(feature = "rustls-tls")]
    RustlsTls {
        http: HttpConnector,
        tls: Arc<rustls::ClientConfig>,
        tls_proxy: Arc<rustls::ClientConfig>,
    },
}

impl Connector {
    #[cfg(not(feature = "tls"))]
    pub(crate) fn new<T>(
        proxies: Arc<Vec<Proxy>>,
        local_addr: T,
        nodelay: bool,
    ) -> crate::Result<Connector>
    where
        T: Into<Option<IpAddr>>,
    {
        let mut http = http_connector()?;
        http.set_local_address(local_addr.into());
        http.set_nodelay(nodelay);
        Ok(Connector {
            inner: Inner::Http(http),
            proxies,
            timeout: None,
        })
    }

    #[cfg(feature = "default-tls")]
    pub(crate) fn new_default_tls<T>(
        tls: TlsConnectorBuilder,
        proxies: Arc<Vec<Proxy>>,
        user_agent: HeaderValue,
        local_addr: T,
        nodelay: bool,
    ) -> crate::Result<Connector>
    where
        T: Into<Option<IpAddr>>,
    {
        let tls = tls.build().map_err(crate::error::builder)?;

        let mut http = http_connector()?;
        http.set_local_address(local_addr.into());
        http.enforce_http(false);

        Ok(Connector {
            inner: Inner::DefaultTls(http, tls),
            proxies,
            timeout: None,
            nodelay,
            user_agent,
        })
    }

    #[cfg(feature = "rustls-tls")]
    pub(crate) fn new_rustls_tls<T>(
        tls: rustls::ClientConfig,
        proxies: Arc<Vec<Proxy>>,
        user_agent: HeaderValue,
        local_addr: T,
        nodelay: bool,
    ) -> crate::Result<Connector>
    where
        T: Into<Option<IpAddr>>,
    {
        let mut http = http_connector()?;
        http.set_local_address(local_addr.into());
        http.enforce_http(false);

        let (tls, tls_proxy) = if proxies.is_empty() {
            let tls = Arc::new(tls);
            (tls.clone(), tls)
        } else {
            let mut tls_proxy = tls.clone();
            tls_proxy.alpn_protocols.clear();
            (Arc::new(tls), Arc::new(tls_proxy))
        };

        Ok(Connector {
            inner: Inner::RustlsTls {
                http,
                tls,
                tls_proxy,
            },
            proxies,
            timeout: None,
            nodelay,
            user_agent,
        })
    }

    pub(crate) fn set_timeout(&mut self, timeout: Option<Duration>) {
        self.timeout = timeout;
    }

    #[cfg(feature = "socks")]
    async fn connect_socks(
        &self,
        dst: Destination,
        proxy: ProxyScheme,
    ) -> Result<(Conn, Connected), io::Error> {
        let dns = match proxy {
            ProxyScheme::Socks5 {
                remote_dns: false, ..
            } => socks::DnsResolve::Local,
            ProxyScheme::Socks5 {
                remote_dns: true, ..
            } => socks::DnsResolve::Proxy,
            ProxyScheme::Http { .. } => {
                unreachable!("connect_socks is only called for socks proxies");
            }
        };

        match &self.inner {
            #[cfg(feature = "default-tls")]
            Inner::DefaultTls(_http, tls) => {
                if dst.scheme() == "https" {
                    use self::native_tls_async::TlsConnectorExt;

                    let host = dst.host().to_owned();
                    let socks_connecting = socks::connect(proxy, dst, dns);
                    let (conn, connected) = socks::connect(proxy, dst, dns).await?;
                    let tls_connector = tokio_tls::TlsConnector::from(tls.clone());
                    let io = tls_connector
                        .connect(&host, conn)
                        .await
                        .map_err(|e| io::Error::new(io::ErrorKind::Other, e))?;
                    Ok((Box::new(io) as Conn, connected))
                }
            }
            #[cfg(feature = "rustls-tls")]
            Inner::RustlsTls { tls_proxy, .. } => {
                if dst.scheme() == "https" {
                    use tokio_rustls::webpki::DNSNameRef;
                    use tokio_rustls::TlsConnector as RustlsConnector;

                    let tls = tls_proxy.clone();
                    let host = dst.host().to_owned();
                    let (conn, connected) = socks::connect(proxy, dst, dns);
                    let dnsname = DNSNameRef::try_from_ascii_str(&host)
                        .map(|dnsname| dnsname.to_owned())
                        .map_err(|_| io::Error::new(io::ErrorKind::Other, "Invalid DNS Name"))?;
                    let io = RustlsConnector::from(tls)
                        .connect(dnsname.as_ref(), conn)
                        .await
                        .map_err(|e| io::Error::new(io::ErrorKind::Other, e))?;
                    Ok((Box::new(io) as Conn, connected))
                }
            }
            #[cfg(not(feature = "tls"))]
            Inner::Http(_) => socks::connect(proxy, dst, dns),
        }
    }

    async fn connect_with_maybe_proxy(
        self,
        dst: Uri,
        is_proxy: bool,
    ) -> Result<Conn, BoxError> {
        match self.inner {
            #[cfg(not(feature = "tls"))]
            Inner::Http(mut http) => {
                let io = http.call(dst).await?;
                Ok(Conn {
                    inner: Box::new(io),
                    is_proxy,
                })
            }
            #[cfg(feature = "default-tls")]
            Inner::DefaultTls(http, tls) => {
                let mut http = http.clone();

                http.set_nodelay(self.nodelay || (dst.scheme() == Some(&Scheme::HTTPS)));

                let tls_connector = tokio_tls::TlsConnector::from(tls.clone());
                let mut http = hyper_tls::HttpsConnector::from((http, tls_connector));
                let io = http.call(dst).await?;
                //TODO: where's this at now?
                //if let hyper_tls::MaybeHttpsStream::Https(_stream) = &io {
                //    if !no_delay {
                //        stream.set_nodelay(false)?;
                //    }
                //}

                Ok(Conn {
                    inner: Box::new(io),
                    is_proxy,
                })
            }
            #[cfg(feature = "rustls-tls")]
            Inner::RustlsTls { http, tls, .. } => {
                let mut http = http.clone();

                // Disable Nagle's algorithm for TLS handshake
                //
                // https://www.openssl.org/docs/man1.1.1/man3/SSL_connect.html#NOTES
<<<<<<< HEAD
                http.set_nodelay(self.nodelay || (dst.scheme() == "https"));
=======
                http.set_nodelay(no_delay || (dst.scheme() == Some(&Scheme::HTTPS)));
>>>>>>> f78846b6

                let http = hyper_rustls::HttpsConnector::from((http, tls.clone()));
                let io = http.connect(dst).await?;
                if let hyper_rustls::MaybeHttpsStream::Https(stream) = &io {
                    if !self.nodelay {
                        let (io, _) = stream.get_ref();
                        io.set_nodelay(false)?;
                    }
                }

                Ok(Conn {
                    inner: Box::new(io),
                    is_proxy,
                })
            }
        }
    }

    async fn connect_via_proxy(
        self,
        dst: Uri,
        proxy_scheme: ProxyScheme,
    ) -> Result<Conn, BoxError> {
        log::trace!("proxy({:?}) intercepts {:?}", proxy_scheme, dst);

        let (proxy_dst, _auth) = match proxy_scheme {
            ProxyScheme::Http { host, auth } => (into_uri(Scheme::HTTP, host), auth),
            ProxyScheme::Https { host, auth } => (into_uri(Scheme::HTTPS, host), auth),
            #[cfg(feature = "socks")]
            ProxyScheme::Socks5 { .. } => return this.connect_socks(dst, proxy_scheme),
        };


        #[cfg(feature = "tls")]
        let auth = _auth;

        match &self.inner {
            #[cfg(feature = "default-tls")]
            Inner::DefaultTls(http, tls) => {
                if dst.scheme() == Some(&Scheme::HTTPS) {
                    let host = dst.host().to_owned();
                    let port = dst.port().map(|p| p.as_u16()).unwrap_or(443);
                    let mut http = http.clone();
                    http.set_nodelay(self.nodelay);
                    let tls_connector = tokio_tls::TlsConnector::from(tls.clone());
                    let mut http = hyper_tls::HttpsConnector::from((http, tls_connector));
                    let conn = http.call(proxy_dst).await?;
                    log::trace!("tunneling HTTPS over proxy");
                    let tunneled = tunnel(
                        conn,
                        host
                            .ok_or(io::Error::new(io::ErrorKind::Other, "no host in url"))?
                            .to_string(),
                        port,
                        self.user_agent.clone(),
                        auth
                    ).await?;
                    let tls_connector = tokio_tls::TlsConnector::from(tls.clone());
                    let io = tls_connector
                        .connect(&host.ok_or(io::Error::new(io::ErrorKind::Other, "no host in url"))?, tunneled)
                        .await
                        .map_err(|e| io::Error::new(io::ErrorKind::Other, e))?;
                    return Ok(Conn {
                        inner: Box::new(NativeTlsConn { inner: io }),
                        is_proxy: false,
                    });
                }
            }
            #[cfg(feature = "rustls-tls")]
            Inner::RustlsTls {
                http,
                tls,
                tls_proxy,
            } => {
                if dst.scheme() == Some(&Scheme::HTTPS) {
                    use rustls::Session;
                    use tokio_rustls::webpki::DNSNameRef;
                    use tokio_rustls::TlsConnector as RustlsConnector;

                    let host = dst.host().to_owned();
                    let port = dst.port().unwrap_or(443);
                    let mut http = http.clone();
                    http.set_nodelay(self.nodelay);
                    let http = hyper_rustls::HttpsConnector::from((http, tls_proxy.clone()));
                    let tls = tls.clone();
                    let (conn, connected) = http.connect(proxy_dst).await?;
                    log::trace!("tunneling HTTPS over proxy");
                    let maybe_dnsname = DNSNameRef::try_from_ascii_str(&host)
                        .map(|dnsname| dnsname.to_owned())
                        .map_err(|_| io::Error::new(io::ErrorKind::Other, "Invalid DNS Name"));
                    let tunneled = tunnel(conn, host, port, self.user_agent.clone(), auth).await?;
                    let dnsname = maybe_dnsname?;
                    let io = RustlsConnector::from(tls)
                        .connect(dnsname.as_ref(), tunneled)
                        .await
                        .map_err(|e| io::Error::new(io::ErrorKind::Other, e))?;
                    let connected = if io.get_ref().1.get_alpn_protocol() == Some(b"h2") {
                        connected.negotiated_h2()
                    } else {
                        connected
                    };
                    return Ok(Conn {
                        inner: Box::new(io),
                        connected: Connected::new(),
                    });
                }
            }
            #[cfg(not(feature = "tls"))]
            Inner::Http(_) => (),
        }

        self.connect_with_maybe_proxy(proxy_dst, true).await
    }
}

fn into_uri(scheme: Scheme, host: Authority) -> Uri {
    // TODO: Should the `http` crate get `From<(Scheme, Authority)> for Uri`?
    http::Uri::builder()
        .scheme(scheme)
        .authority(host)
        .path_and_query(http::uri::PathAndQuery::from_static("/"))
        .build()
        .expect("scheme and authority is valid Uri")
}

//#[cfg(feature = "trust-dns")]
//fn http_connector() -> crate::Result<HttpConnector> {
//    TrustDnsResolver::new()
//        .map(HttpConnector::new_with_resolver)
//        .map_err(crate::error::dns_system_conf)
//}

//#[cfg(not(feature = "trust-dns"))]
fn http_connector() -> crate::Result<HttpConnector> {
    Ok(HttpConnector::new())
}


async fn with_timeout<T, F>(f: F, timeout: Option<Duration>) -> Result<T, BoxError>
where
    F: Future<Output = Result<T, BoxError>>,
{
    if let Some(to) = timeout {
        match tokio::time::timeout(to, f).await {
            Err(_elapsed) => Err(Box::new(io::Error::new(io::ErrorKind::TimedOut, "connect timed out")) as BoxError),
            Ok(Ok(try_res)) => Ok(try_res),
            Ok(Err(e)) => Err(e),
        }
    } else {
        f.await
    }
}

impl Service<Uri> for Connector
{
    type Response = Conn;
    type Error = BoxError;
    type Future = Connecting;

    fn poll_ready(&mut self, _cx: &mut Context<'_>) -> Poll<Result<(), Self::Error>> {
        Poll::Ready(Ok(()))
    }

    fn call(&mut self, dst: Uri) -> Self::Future {
        let timeout = self.timeout;
        for prox in self.proxies.iter() {
            if let Some(proxy_scheme) = prox.intercept(&dst) {
                return Box::pin(with_timeout(
                    self.clone().connect_via_proxy(dst, proxy_scheme),
                    timeout,
                ));
            }
        }

        Box::pin(with_timeout(
            self.clone().connect_with_maybe_proxy(dst, false),
            timeout,
        ))
    }
}

pub(crate) trait AsyncConn: AsyncRead + AsyncWrite + Connection {}
impl<T: AsyncRead + AsyncWrite + Connection> AsyncConn for T {}

pin_project! {
    pub(crate) struct Conn {
        #[pin]
        inner: Box<dyn AsyncConn + Send + Sync + Unpin + 'static>,
        is_proxy: bool,
    }
}

impl Connection for Conn {
    fn connected(&self) -> Connected {
        self.inner.connected().proxy(self.is_proxy)
    }
}

impl AsyncRead for Conn {
    fn poll_read(
        self: Pin<&mut Self>,
        cx: &mut Context,
        buf: &mut [u8]
    ) -> Poll<tokio::io::Result<usize>> {
        let this = self.project();
        AsyncRead::poll_read(this.inner, cx, buf)
    }

    unsafe fn prepare_uninitialized_buffer(
        &self,
        buf: &mut [MaybeUninit<u8>]
    ) -> bool {
        self.inner.prepare_uninitialized_buffer(buf)
    }

    fn poll_read_buf<B: BufMut>(
        self: Pin<&mut Self>,
        cx: &mut Context,
        buf: &mut B
    ) -> Poll<tokio::io::Result<usize>>
        where
            Self: Sized
    {
        let this = self.project();
        AsyncRead::poll_read_buf(this.inner, cx, buf)
    }
}

impl AsyncWrite for Conn {
    fn poll_write(
        self: Pin<&mut Self>,
        cx: &mut Context,
        buf: &[u8]
    ) -> Poll<Result<usize, tokio::io::Error>> {
        let this = self.project();
        AsyncWrite::poll_write(this.inner, cx, buf)
    }

    fn poll_flush(self: Pin<&mut Self>, cx: &mut Context) -> Poll<Result<(), tokio::io::Error>> {
        let this = self.project();
        AsyncWrite::poll_flush(this.inner, cx)
    }

    fn poll_shutdown(
        self: Pin<&mut Self>,
        cx: &mut Context
    ) -> Poll<Result<(), tokio::io::Error>> {
        let this = self.project();
        AsyncWrite::poll_shutdown(this.inner, cx)
    }

    fn poll_write_buf<B: Buf>(
        self: Pin<&mut Self>,
        cx: &mut Context,
        buf: &mut B
    ) -> Poll<Result<usize, tokio::io::Error>> where
        Self: Sized {
        let this = self.project();
        AsyncWrite::poll_write_buf(this.inner, cx, buf)
    }
}

pub(crate) type Connecting =
    Pin<Box<dyn Future<Output = Result<Conn, BoxError>> + Send>>;

#[cfg(feature = "tls")]
async fn tunnel<T>(
    mut conn: T,
    host: String,
    port: u16,
    user_agent: HeaderValue,
    auth: Option<HeaderValue>,
) -> Result<T, io::Error>
where
    T: AsyncRead + AsyncWrite + Unpin,
{
    use tokio::io::{AsyncReadExt, AsyncWriteExt};

    let mut buf = format!(
        "\
         CONNECT {0}:{1} HTTP/1.1\r\n\
         Host: {0}:{1}\r\n\
         ",
        host, port
    )
    .into_bytes();


    // user-agent
    buf.extend_from_slice(b"User-Agent: ");
    buf.extend_from_slice(user_agent.as_bytes());
    buf.extend_from_slice(b"\r\n");


    // proxy-authorization
    if let Some(value) = auth {
        log::debug!("tunnel to {}:{} using basic auth", host, port);
        buf.extend_from_slice(b"Proxy-Authorization: ");
        buf.extend_from_slice(value.as_bytes());
        buf.extend_from_slice(b"\r\n");
    }

    // headers end
    buf.extend_from_slice(b"\r\n");

    conn.write_all(&buf).await?;

    let mut buf = [0; 8192];
    let mut pos = 0;

    loop {
        let n = conn.read(&mut buf[pos..]).await?;

        if n == 0 {
            return Err(tunnel_eof());
        }
        pos += n;

        let recvd = &buf[..pos];
        if recvd.starts_with(b"HTTP/1.1 200") || recvd.starts_with(b"HTTP/1.0 200") {
            if recvd.ends_with(b"\r\n\r\n") {
                return Ok(conn);
            }
            if pos == buf.len() {
                return Err(io::Error::new(
                    io::ErrorKind::Other,
                    "proxy headers too long for tunnel",
                ));
            }
        // else read more
        } else if recvd.starts_with(b"HTTP/1.1 407") {
            return Err(io::Error::new(
                io::ErrorKind::Other,
                "proxy authentication required",
            ));
        } else {
            return Err(io::Error::new(io::ErrorKind::Other, "unsuccessful tunnel"));
        }
    }
}

#[cfg(feature = "tls")]
fn tunnel_eof() -> io::Error {
    io::Error::new(
        io::ErrorKind::UnexpectedEof,
        "unexpected eof while tunneling",
    )
}

#[cfg(feature = "default-tls")]
mod native_tls_conn {
    use std::mem::MaybeUninit;
    use std::{pin::Pin, task::{Context, Poll}};
    use bytes::{Buf, BufMut};
    use hyper::client::connect::{Connected, Connection};
    use pin_project_lite::pin_project;
    use tokio::io::{AsyncRead, AsyncWrite};
    use tokio_tls::TlsStream;


    pin_project! {
        pub(super) struct NativeTlsConn<T> {
            #[pin] pub(super) inner: TlsStream<T>,
        }
    }

    impl<T: Connection + AsyncRead + AsyncWrite + Unpin> Connection for NativeTlsConn<T> {
        fn connected(&self) -> Connected {
            self.inner.get_ref().connected()
        }
    }

    impl<T: AsyncRead + AsyncWrite + Unpin> AsyncRead for NativeTlsConn<T> {
        fn poll_read(
            self: Pin<&mut Self>,
            cx: &mut Context,
            buf: &mut [u8]
        ) -> Poll<tokio::io::Result<usize>> {
            let this = self.project();
            AsyncRead::poll_read(this.inner, cx, buf)
        }

        unsafe fn prepare_uninitialized_buffer(
            &self,
            buf: &mut [MaybeUninit<u8>]
        ) -> bool {
            self.inner.prepare_uninitialized_buffer(buf)
        }

        fn poll_read_buf<B: BufMut>(
            self: Pin<&mut Self>,
            cx: &mut Context,
            buf: &mut B
        ) -> Poll<tokio::io::Result<usize>>
            where
                Self: Sized
        {
            let this = self.project();
            AsyncRead::poll_read_buf(this.inner, cx, buf)
        }
    }

    impl<T: AsyncRead + AsyncWrite + Unpin> AsyncWrite for NativeTlsConn<T> {
        fn poll_write(
            self: Pin<&mut Self>,
            cx: &mut Context,
            buf: &[u8]
        ) -> Poll<Result<usize, tokio::io::Error>> {
            let this = self.project();
            AsyncWrite::poll_write(this.inner, cx, buf)
        }

        fn poll_flush(self: Pin<&mut Self>, cx: &mut Context) -> Poll<Result<(), tokio::io::Error>> {
            let this = self.project();
            AsyncWrite::poll_flush(this.inner, cx)
        }

        fn poll_shutdown(
            self: Pin<&mut Self>,
            cx: &mut Context
        ) -> Poll<Result<(), tokio::io::Error>> {
            let this = self.project();
            AsyncWrite::poll_shutdown(this.inner, cx)
        }

        fn poll_write_buf<B: Buf>(
            self: Pin<&mut Self>,
            cx: &mut Context,
            buf: &mut B
        ) -> Poll<Result<usize, tokio::io::Error>> where
            Self: Sized {
            let this = self.project();
            AsyncWrite::poll_write_buf(this.inner, cx, buf)
        }
    }
}

#[cfg(feature = "socks")]
mod socks {
    use std::io;

    use futures::{future, Future};
    use hyper::client::connect::{Connected, Destination};
    use socks::Socks5Stream;
    use std::net::ToSocketAddrs;
    use tokio::{net::TcpStream, reactor};

    use super::Connecting;
    use crate::proxy::ProxyScheme;

    pub(super) enum DnsResolve {
        Local,
        Proxy,
    }

    pub(super) async fn connect(
        proxy: ProxyScheme,
        dst: Destination,
        dns: DnsResolve,
    ) -> Result<super::Conn, BoxError> {
        let https = dst.scheme() == Some(&Scheme::HTTPS);
        let original_host = dst.host().to_owned();
        let mut host = original_host.clone();
        let port = dst.port().unwrap_or_else(|| if https { 443 } else { 80 });

        if let DnsResolve::Local = dns {
            let maybe_new_target = (host.as_str(), port).to_socket_addrs()?.next();
            if let Some(new_target) = maybe_new_target {
                host = new_target.ip().to_string();
            }
        }

        let (socket_addr, auth) = match proxy {
            ProxyScheme::Socks5 { addr, auth, .. } => (addr, auth),
            _ => unreachable!(),
        };

        // Get a Tokio TcpStream
        let stream = if let Some((username, password)) = auth {
            Socks5Stream::connect_with_password(
                socket_addr,
                (host.as_str(), port),
                &username,
                &password,
            )
            .await
        } else {
            let s = Socks5Stream::connect(socket_addr, (host.as_str(), port)).await;
            TcpStream::from_std(s.into_inner(), &reactor::Handle::default())
                .map_err(|e| io::Error::new(io::ErrorKind::Other, e))?
        };

        Ok((Box::new(s) as super::Conn, Connected::new()))
    }
}

#[cfg(feature = "tls")]
#[cfg(test)]
mod tests {
    use super::tunnel;
    use crate::proxy;
    use std::io::{Read, Write};
    use std::net::TcpListener;
    use std::thread;
    use tokio::net::TcpStream;
    use tokio::runtime;

    static TUNNEL_UA: &'static str = "tunnel-test/x.y";
    static TUNNEL_OK: &[u8] = b"\
        HTTP/1.1 200 OK\r\n\
        \r\n\
    ";

    macro_rules! mock_tunnel {
        () => {{
            mock_tunnel!(TUNNEL_OK)
        }};
        ($write:expr) => {{
            mock_tunnel!($write, "")
        }};
        ($write:expr, $auth:expr) => {{
            let listener = TcpListener::bind("127.0.0.1:0").unwrap();
            let addr = listener.local_addr().unwrap();
            let connect_expected = format!(
                "\
                 CONNECT {0}:{1} HTTP/1.1\r\n\
                 Host: {0}:{1}\r\n\
                 User-Agent: {2}\r\n\
                 {3}\
                 \r\n\
                 ",
                addr.ip(),
                addr.port(),
                TUNNEL_UA,
                $auth
            )
            .into_bytes();

            thread::spawn(move || {
                let (mut sock, _) = listener.accept().unwrap();
                let mut buf = [0u8; 4096];
                let n = sock.read(&mut buf).unwrap();
                assert_eq!(&buf[..n], &connect_expected[..]);

                sock.write_all($write).unwrap();
            });
            addr
        }};
    }

    fn ua() -> http::header::HeaderValue {
        http::header::HeaderValue::from_static(TUNNEL_UA)
    }

    #[test]
    fn test_tunnel() {
        let addr = mock_tunnel!();

        let mut rt = runtime::Builder::new().basic_scheduler().enable_all().build().expect("new rt");
        let f = async move {
            let tcp = TcpStream::connect(&addr).await?;
            let host = addr.ip().to_string();
            let port = addr.port();
            tunnel(tcp, host, port, ua(), None).await
        };

        rt.block_on(f).unwrap();
    }

    #[test]
    fn test_tunnel_eof() {
        let addr = mock_tunnel!(b"HTTP/1.1 200 OK");

        let mut rt = runtime::Builder::new().basic_scheduler().enable_all().build().expect("new rt");
        let f = async move {
            let tcp = TcpStream::connect(&addr).await?;
            let host = addr.ip().to_string();
            let port = addr.port();
            tunnel(tcp, host, port, ua(), None).await
        };

        rt.block_on(f).unwrap_err();
    }

    #[test]
    fn test_tunnel_non_http_response() {
        let addr = mock_tunnel!(b"foo bar baz hallo");

        let mut rt = runtime::Builder::new().basic_scheduler().enable_all().build().expect("new rt");
        let f = async move {
            let tcp = TcpStream::connect(&addr).await?;
            let host = addr.ip().to_string();
            let port = addr.port();
            tunnel(tcp, host, port, ua(), None).await
        };

        rt.block_on(f).unwrap_err();
    }

    #[test]
    fn test_tunnel_proxy_unauthorized() {
        let addr = mock_tunnel!(
            b"\
            HTTP/1.1 407 Proxy Authentication Required\r\n\
            Proxy-Authenticate: Basic realm=\"nope\"\r\n\
            \r\n\
        "
        );

        let mut rt = runtime::Builder::new().basic_scheduler().enable_all().build().expect("new rt");
        let f = async move {
            let tcp = TcpStream::connect(&addr).await?;
            let host = addr.ip().to_string();
            let port = addr.port();
            tunnel(tcp, host, port, ua(), None).await
        };

        let error = rt.block_on(f).unwrap_err();
        assert_eq!(error.to_string(), "proxy authentication required");
    }

    #[test]
    fn test_tunnel_basic_auth() {
        let addr = mock_tunnel!(
            TUNNEL_OK,
            "Proxy-Authorization: Basic QWxhZGRpbjpvcGVuIHNlc2FtZQ==\r\n"
        );

        let mut rt = runtime::Builder::new().basic_scheduler().enable_all().build().expect("new rt");
        let f = async move {
            let tcp = TcpStream::connect(&addr).await?;
            let host = addr.ip().to_string();
            let port = addr.port();
            tunnel(
                tcp,
                host,
                port,
                ua(),
                Some(proxy::encode_basic_auth("Aladdin", "open sesame")),
            )
            .await
        };

        rt.block_on(f).unwrap();
    }
}<|MERGE_RESOLUTION|>--- conflicted
+++ resolved
@@ -244,11 +244,7 @@
                 // Disable Nagle's algorithm for TLS handshake
                 //
                 // https://www.openssl.org/docs/man1.1.1/man3/SSL_connect.html#NOTES
-<<<<<<< HEAD
-                http.set_nodelay(self.nodelay || (dst.scheme() == "https"));
-=======
-                http.set_nodelay(no_delay || (dst.scheme() == Some(&Scheme::HTTPS)));
->>>>>>> f78846b6
+                http.set_nodelay(self.no_delay || (dst.scheme() == Some(&Scheme::HTTPS)));
 
                 let http = hyper_rustls::HttpsConnector::from((http, tls.clone()));
                 let io = http.connect(dst).await?;
