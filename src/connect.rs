--- conflicted
+++ resolved
@@ -25,6 +25,8 @@
 use crate::error::BoxError;
 #[cfg(feature = "default-tls")]
 use self::native_tls_conn::NativeTlsConn;
+#[cfg(feature = "rustls-tls")]
+use self::rustls_tls_conn::RustlsTlsConn;
 
 //#[cfg(feature = "trust-dns")]
 //type HttpConnector = hyper::client::HttpConnector<TrustDnsResolver>;
@@ -244,14 +246,11 @@
                 // Disable Nagle's algorithm for TLS handshake
                 //
                 // https://www.openssl.org/docs/man1.1.1/man3/SSL_connect.html#NOTES
-<<<<<<< HEAD
-                http.set_nodelay(self.nodelay || (dst.scheme() == "https"));
-=======
-                http.set_nodelay(no_delay || (dst.scheme() == Some(&Scheme::HTTPS)));
->>>>>>> 5d639ecb
-
-                let http = hyper_rustls::HttpsConnector::from((http, tls.clone()));
-                let io = http.connect(dst).await?;
+                http.set_nodelay(self.nodelay || (dst.scheme() == Some(&Scheme::HTTPS)));
+
+                let mut http = hyper_rustls::HttpsConnector::from((http, tls.clone()));
+                let io = http.call(dst).await?;
+
                 if let hyper_rustls::MaybeHttpsStream::Https(stream) = &io {
                     if !self.nodelay {
                         let (io, _) = stream.get_ref();
@@ -324,17 +323,18 @@
                 tls_proxy,
             } => {
                 if dst.scheme() == Some(&Scheme::HTTPS) {
-                    use rustls::Session;
                     use tokio_rustls::webpki::DNSNameRef;
                     use tokio_rustls::TlsConnector as RustlsConnector;
 
-                    let host = dst.host().to_owned();
-                    let port = dst.port().unwrap_or(443);
+                    let host = dst.host()
+                        .ok_or(io::Error::new(io::ErrorKind::Other, "no host in url"))?
+                        .to_string();
+                    let port = dst.port().map(|r| r.as_u16()).unwrap_or(443);
                     let mut http = http.clone();
                     http.set_nodelay(self.nodelay);
-                    let http = hyper_rustls::HttpsConnector::from((http, tls_proxy.clone()));
+                    let mut http = hyper_rustls::HttpsConnector::from((http, tls_proxy.clone()));
                     let tls = tls.clone();
-                    let (conn, connected) = http.connect(proxy_dst).await?;
+                    let conn = http.call(proxy_dst).await?;
                     log::trace!("tunneling HTTPS over proxy");
                     let maybe_dnsname = DNSNameRef::try_from_ascii_str(&host)
                         .map(|dnsname| dnsname.to_owned())
@@ -345,14 +345,10 @@
                         .connect(dnsname.as_ref(), tunneled)
                         .await
                         .map_err(|e| io::Error::new(io::ErrorKind::Other, e))?;
-                    let connected = if io.get_ref().1.get_alpn_protocol() == Some(b"h2") {
-                        connected.negotiated_h2()
-                    } else {
-                        connected
-                    };
+
                     return Ok(Conn {
-                        inner: Box::new(io),
-                        connected: Connected::new(),
+                        inner: Box::new(RustlsTlsConn { inner: io }),
+                        is_proxy: false,
                     });
                 }
             }
@@ -652,6 +648,99 @@
     }
 
     impl<T: AsyncRead + AsyncWrite + Unpin> AsyncWrite for NativeTlsConn<T> {
+        fn poll_write(
+            self: Pin<&mut Self>,
+            cx: &mut Context,
+            buf: &[u8]
+        ) -> Poll<Result<usize, tokio::io::Error>> {
+            let this = self.project();
+            AsyncWrite::poll_write(this.inner, cx, buf)
+        }
+
+        fn poll_flush(self: Pin<&mut Self>, cx: &mut Context) -> Poll<Result<(), tokio::io::Error>> {
+            let this = self.project();
+            AsyncWrite::poll_flush(this.inner, cx)
+        }
+
+        fn poll_shutdown(
+            self: Pin<&mut Self>,
+            cx: &mut Context
+        ) -> Poll<Result<(), tokio::io::Error>> {
+            let this = self.project();
+            AsyncWrite::poll_shutdown(this.inner, cx)
+        }
+
+        fn poll_write_buf<B: Buf>(
+            self: Pin<&mut Self>,
+            cx: &mut Context,
+            buf: &mut B
+        ) -> Poll<Result<usize, tokio::io::Error>> where
+            Self: Sized {
+            let this = self.project();
+            AsyncWrite::poll_write_buf(this.inner, cx, buf)
+        }
+    }
+}
+
+#[cfg(feature = "rustls-tls")]
+mod rustls_tls_conn {
+    use rustls::Session;
+    use std::mem::MaybeUninit;
+    use std::{pin::Pin, task::{Context, Poll}};
+    use bytes::{Buf, BufMut};
+    use hyper::client::connect::{Connected, Connection};
+    use pin_project_lite::pin_project;
+    use tokio::io::{AsyncRead, AsyncWrite};
+    use tokio_rustls::client::TlsStream;
+
+
+    pin_project! {
+        pub(super) struct RustlsTlsConn<T> {
+            #[pin] pub(super) inner: TlsStream<T>,
+        }
+    }
+
+    impl<T: Connection + AsyncRead + AsyncWrite + Unpin> Connection for RustlsTlsConn<T> {
+        fn connected(&self) -> Connected {
+            if self.inner.get_ref().1.get_alpn_protocol() == Some(b"h2") {
+                self.inner.get_ref().0.connected().negotiated_h2()
+            } else {
+                self.inner.get_ref().0.connected()
+            }
+        }
+    }
+
+    impl<T: AsyncRead + AsyncWrite + Unpin> AsyncRead for RustlsTlsConn<T> {
+        fn poll_read(
+            self: Pin<&mut Self>,
+            cx: &mut Context,
+            buf: &mut [u8]
+        ) -> Poll<tokio::io::Result<usize>> {
+            let this = self.project();
+            AsyncRead::poll_read(this.inner, cx, buf)
+        }
+
+        unsafe fn prepare_uninitialized_buffer(
+            &self,
+            buf: &mut [MaybeUninit<u8>]
+        ) -> bool {
+            self.inner.prepare_uninitialized_buffer(buf)
+        }
+
+        fn poll_read_buf<B: BufMut>(
+            self: Pin<&mut Self>,
+            cx: &mut Context,
+            buf: &mut B
+        ) -> Poll<tokio::io::Result<usize>>
+            where
+                Self: Sized
+        {
+            let this = self.project();
+            AsyncRead::poll_read_buf(this.inner, cx, buf)
+        }
+    }
+
+    impl<T: AsyncRead + AsyncWrite + Unpin> AsyncWrite for RustlsTlsConn<T> {
         fn poll_write(
             self: Pin<&mut Self>,
             cx: &mut Context,
